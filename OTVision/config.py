--- conflicted
+++ resolved
@@ -98,22 +98,12 @@
 CONFIG["TRACK"] = {}
 CONFIG["TRACK"]["RUN_CHAINED"] = True
 CONFIG["TRACK"]["IOU"] = {}
-<<<<<<< HEAD
 CONFIG["TRACK"]["IOU"]["SIGMA_L"] = 0.27  # 0.272
 CONFIG["TRACK"]["IOU"]["SIGMA_H"] = 0.42  # 0.420
 CONFIG["TRACK"]["IOU"]["SIGMA_IOU"] = 0.38  # 0.381
 CONFIG["TRACK"]["IOU"]["T_MIN"] = 5
 CONFIG["TRACK"]["IOU"]["T_MISS_MAX"] = 51  # 51
-CONFIG["TRACK"]["IOU"]["OVERWRITE"] = True
-=======
-CONFIG["TRACK"]["IOU"]["SIGMA_L"] = 0.25  # or 0.1? @arminkollascheck
-CONFIG["TRACK"]["IOU"]["SIGMA_H"] = 0.8  # or 0.85? @arminkollascheck
-CONFIG["TRACK"]["IOU"]["SIGMA_IOU"] = 0.3  # or 0.4? @arminkollascheck
-CONFIG["TRACK"]["IOU"]["T_MIN"] = 5  # or 12? @arminkollascheck
-CONFIG["TRACK"]["IOU"]["T_MISS_MAX"] = 25  # or 5? @arminkollascheck
-CONFIG["TRACK"]["OVERWRITE"] = True
 CONFIG["TRACK"]["DEBUG"] = False
->>>>>>> 77437bce
 
 # UNDISTORT
 CONFIG["UNDISTORT"] = {}
