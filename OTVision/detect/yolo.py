--- conflicted
+++ resolved
@@ -238,13 +238,6 @@
     batch_size: int,
 ) -> None:
     batch_no_str = f"batch_no: {batch_no:d}"
-<<<<<<< HEAD
-    transformed_batch = f"trans: {t_trans- t_start:0.4f}"
-    det = f"det: {t_det - t_start:0.4f}"
-    add_list = f"list: {t_list - t_det:0.4f}"
-    batch_len = f"batch_size: {batch_size:d}"
-    fps = f"fps: {batch_size / (t_det - t_start):0.1f}"
-=======
     batch = f"batch: {t_get_batch - t_start:0.4f}"
     transformed_batch = f"trans: {t_trans - t_get_batch:0.4f}"
     det = f"det: {t_det - t_trans:0.4f}"
@@ -252,7 +245,6 @@
     loop_overhead = f"loop_overhead: {t_loop_overhead:0.4f}"
     batch_len = f"batch_size: {batch_size:d}"
     fps = f"fps: {batch_size / (t_list - t_start):0.1f}"
->>>>>>> 936b62bc
     log_msg = (
         f"{batch_no_str}, {batch}, {transformed_batch}, {det}, "
         f"{add_list}, {loop_overhead}, {batch_len}, {fps}"
