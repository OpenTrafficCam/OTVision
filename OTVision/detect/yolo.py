"""
OTVision module to detect objects using yolov5
"""

# Copyright (C) 2022 OpenTrafficCam Contributors
# <https://github.com/OpenTrafficCam
# <team@opentrafficcam.org>
#
# This program is free software: you can redistribute it and/or modify
# it under the terms of the GNU General Public License as published by
# the Free Software Foundation, either version 3 of the License, or
# (at your option) any later version.
#
# This program is distributed in the hope that it will be useful,
# but WITHOUT ANY WARRANTY; without even the implied warranty of
# MERCHANTABILITY or FITNESS FOR A PARTICULAR PURPOSE.  See the
# GNU General Public License for more details.
#
# You should have received a copy of the GNU General Public License
# along with this program.  If not, see <https://www.gnu.org/licenses/>.

import logging
from pathlib import Path
from time import perf_counter
from typing import Iterator

import torch
from tqdm import tqdm
from ultralytics import YOLO
from ultralytics.engine.results import Boxes

from OTVision.abstraction.pipes_and_filter import Filter
from OTVision.application.config import DetectConfig
from OTVision.application.detect.detected_frame_factory import DetectedFrameFactory
from OTVision.application.get_current_config import GetCurrentConfig
from OTVision.domain.detection import Detection
from OTVision.domain.frame import DetectedFrame, Frame, FrameKeys
from OTVision.domain.object_detection import ObjectDetector, ObjectDetectorFactory
from OTVision.helpers.log import LOGGER_NAME

DISPLAYMATRIX = "DISPLAYMATRIX"

log = logging.getLogger(LOGGER_NAME)


class YoloDetectionConverter:
    """Converts raw YOLO model detections into standardized detection objects."""

    def convert(
        self,
        raw_detections: Boxes,
        normalized: bool,
        classification_mapping: dict[int, str],
    ) -> list[Detection]:
        """Converts raw detection data into a list of Detection objects.

        Args:
            raw_detections: The YOLO detection data.
            normalized: A boolean indicating whether the bounding box coordinates are
                normalized or not.
            classification_mapping: A dictionary mapping integer class indices to their
                corresponding class names.

        Returns:
            list[Detection]: A list of Detection objects containing information for
                each detection.
        """
        bboxes = raw_detections.xywhn if normalized else raw_detections.xywh
        detections: list[Detection] = []
        for bbox, class_idx, confidence in zip(
            bboxes, raw_detections.cls, raw_detections.conf
        ):
            _class_idx = int(class_idx.item())
            detections.append(
                self._create_detection(
                    bbox=bbox,
                    classification=classification_mapping[_class_idx],
                    confidence=confidence.item(),
                )
            )
        return detections

    def _create_detection(
        self,
        bbox: torch.Tensor,
        classification: str,
        confidence: float,
    ) -> Detection:
        x, y, width, height = bbox.tolist()

        return Detection(
            label=classification,
            conf=confidence,
            x=x - width / 2,
            y=y - height / 2,
            w=width,
            h=height,
        )


class YoloDetector(ObjectDetector, Filter[Frame, DetectedFrame]):
    """Wrapper to YOLO object detection model.

    Args:
        get_current_config (GetCurrentConfig): use case to get current configuration.
    """

    @property
    def config(self) -> DetectConfig:
        return self._get_current_config.get().detect

    @property
    def classifications(self) -> dict[int, str]:
        """The model's classes that it is able to predict.

        Returns:
            dict[int, str]: the classes
        """
        return (
            self._model.names
            if self._model.names is not None
            else self._model.predictor.model.names
        )

    def __init__(
        self,
        model: YOLO,
        get_current_config: GetCurrentConfig,
        detection_converter: YoloDetectionConverter,
        detected_frame_factory: DetectedFrameFactory,
    ) -> None:
        self._model = model
        self._get_current_config = get_current_config
        self._detection_converter = detection_converter
        self._detected_frame_factory = detected_frame_factory

    def filter(self, pipe: Iterator[Frame]) -> Iterator[DetectedFrame]:
        return self.detect(pipe)

<<<<<<< HEAD
    def detect(self, frames: Iterator[Frame]) -> Iterator[DetectedFrame]:
        for frame in tqdm(frames, desc="Detected frames", unit=" frames"):
=======
    def detect(
        self, frames: Generator[Frame, None, None]
    ) -> Generator[DetectedFrame, None, None]:
        for frame in tqdm(
            frames,
            desc="Detected frames",
            unit=" frames",
            disable=self.disable_tqdm_logging(),
        ):
>>>>>>> 45e45b22
            yield self._predict(frame)

    def disable_tqdm_logging(self) -> bool:
        return log.level > logging.INFO

    def _predict(self, frame: Frame) -> DetectedFrame:
        if frame[FrameKeys.data] is None:
            return self._create_empty_detection(frame)

        return self._process_frame(frame)

    def _process_frame(self, frame: Frame) -> DetectedFrame:
        """Process a single frame and return detected objects."""
        model_predictions = self._model.predict(
            source=frame[FrameKeys.data],
            conf=self.config.confidence,
            iou=self.config.iou,
            half=self.config.half_precision,
            imgsz=self.config.img_size,
            device=0 if torch.cuda.is_available() else "cpu",
            stream=False,
            verbose=False,
            agnostic_nms=True,
        )

        for prediction in model_predictions:
            return self._create_detection_from_boxes(frame, prediction.boxes)

        # Return empty detection if no predictions
        return self._create_empty_detection(frame)

    def _create_detection_from_boxes(self, frame: Frame, boxes: Boxes) -> DetectedFrame:
        """Convert raw detection boxes to a DetectedFrame with detected objects."""
        detections = self._detection_converter.convert(
            boxes,
            normalized=self.config.normalized,
            classification_mapping=self.classifications,
        )
        return self._detected_frame_factory.create(frame, detections=detections)

    def _create_empty_detection(self, frame: Frame) -> DetectedFrame:
        """Create a DetectedFrame with no detections."""
        return self._detected_frame_factory.create(frame, detections=[])

    def preload(self) -> None:
        model_name = Path(self.config.weights).name
        log.info(f"Preloading YOLO model '{model_name}...'")
        self._model.predict(
            source=None,
            conf=self.config.confidence,
            iou=self.config.iou,
            half=self.config.half_precision,
            imgsz=self.config.img_size,
            device=0 if torch.cuda.is_available() else "cpu",
            stream=False,
            verbose=False,
            agnostic_nms=True,
        )
        log.info(f"YOLO model '{model_name}' loaded and ready for inference.'")


class YoloFactory(ObjectDetectorFactory):
    """
    A factory class responsible for creating YOLO object detection instances.

    This class provides functionalities for initializing a YOLO model using specified
    configurations and dependencies. It supports custom or pretrained model weights
    and handles the setup of various model parameters.

    Args:
        get_current_config (GetCurrentConfig): Use case to get current configuration.
        detection_converter (YoloDetectionConverter): Convert yolo detection results
            to `Detection` objects.
        detected_frame_factory (DetectedFrameFactory): Factory to create`DetectedFrame`
            objects.
    """

    def __init__(
        self,
        get_current_config: GetCurrentConfig,
        detection_converter: YoloDetectionConverter,
        detected_frame_factory: DetectedFrameFactory,
    ) -> None:
        self._get_current_config = get_current_config
        self._detection_converter = detection_converter
        self._detected_frame_factory = detected_frame_factory

    def create(self, config: DetectConfig) -> ObjectDetector:
        """
        Creates an object detection model using YOLO with the specified configuration.

        This method initializes a YOLOv8 model using the parameters provided in the
        DetectConfig instance. It determines whether the provided weights reference
        a custom file or a pretrained model. The method configures the model with
        confidence threshold, intersection over union (IoU) threshold, image size,
        and other properties as defined in the input configuration. Additionally,
        it logs the loading time and specifies whether the model is utilizing CUDA
        or operating in CPU mode. After successful initialization, the method
        returns the prepared object detection model.

        Args:
            config (DetectConfig): A configuration instance containing YOLO
                model parameters including weights path, thresholds, image size,
                and other initialization settings.

        Returns:
            ObjectDetector: An initialized YOLO object detection model ready
                for inference.
        """
        weights = config.yolo_config.weights
        log.info(f"Try loading model {weights}")
        t1 = perf_counter()
        is_custom = Path(weights).is_file()
        model = YoloDetector(
            model=self._load_model(weights),
            get_current_config=self._get_current_config,
            detection_converter=self._detection_converter,
            detected_frame_factory=self._detected_frame_factory,
        )
        t2 = perf_counter()

        model_source = "Custom" if is_custom else "Pretrained"
        model_type = "CUDA" if torch.cuda.is_available() else "CPU"
        runtime = round(t2 - t1)
        log.info(f"{model_source} {model_type} model loaded in {runtime} sec")

        model_success_msg = f"Model {weights} prepared"
        log.info(model_success_msg)

        return model

    def _load_model(self, weights: str | Path) -> YOLO:
        """Load a custom trained or a pretrained YOLOv8 model.

        Args:
            weights (str | Path): Either path to custom model weights or pretrained
                model.

        Returns:
            YOLOv8: the YOLOv8 model.

        """
        model = YOLO(model=weights, task="detect")
        return model<|MERGE_RESOLUTION|>--- conflicted
+++ resolved
@@ -137,20 +137,13 @@
     def filter(self, pipe: Iterator[Frame]) -> Iterator[DetectedFrame]:
         return self.detect(pipe)
 
-<<<<<<< HEAD
     def detect(self, frames: Iterator[Frame]) -> Iterator[DetectedFrame]:
-        for frame in tqdm(frames, desc="Detected frames", unit=" frames"):
-=======
-    def detect(
-        self, frames: Generator[Frame, None, None]
-    ) -> Generator[DetectedFrame, None, None]:
         for frame in tqdm(
             frames,
             desc="Detected frames",
             unit=" frames",
             disable=self.disable_tqdm_logging(),
         ):
->>>>>>> 45e45b22
             yield self._predict(frame)
 
     def disable_tqdm_logging(self) -> bool:
