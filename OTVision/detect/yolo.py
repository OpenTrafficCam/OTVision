"""
OTVision module to detect objects using yolov5
"""
# Copyright (C) 2022 OpenTrafficCam Contributors
# <https://github.com/OpenTrafficCam
# <team@opentrafficcam.org>
#
# This program is free software: you can redistribute it and/or modify
# it under the terms of the GNU General Public License as published by
# the Free Software Foundation, either version 3 of the License, or
# (at your option) any later version.
#
# This program is distributed in the hope that it will be useful,
# but WITHOUT ANY WARRANTY; without even the implied warranty of
# MERCHANTABILITY or FITNESS FOR A PARTICULAR PURPOSE.  See the
# GNU General Public License for more details.
#
# You should have received a copy of the GNU General Public License
# along with this program.  If not, see <https://www.gnu.org/licenses/>.

from pathlib import Path
from time import perf_counter
from typing import Any, Union

import torch
from cv2 import CAP_PROP_FPS, VideoCapture

from OTVision.config import CONFIG
from OTVision.helpers.files import has_filetype
from OTVision.helpers.log import log


class NoVideoError(Exception):
    pass


class YOLOv5ModelNotFoundError(Exception):
    pass


class VideoFoundError(Exception):
    pass


def detect_video(
    file: Path,
    model: Union[torch.nn.Module, None] = None,
    weights: str = CONFIG["DETECT"]["YOLO"]["WEIGHTS"],
    conf: float = CONFIG["DETECT"]["YOLO"]["CONF"],
    iou: float = CONFIG["DETECT"]["YOLO"]["IOU"],
    size: int = CONFIG["DETECT"]["YOLO"]["IMGSIZE"],
    chunksize: int = CONFIG["DETECT"]["YOLO"]["CHUNKSIZE"],
    normalized: bool = CONFIG["DETECT"]["YOLO"]["NORMALIZED"],
) -> dict[str, dict]:  # TODO: Type hint nested dict during refactoring
    """Detect and classify bounding boxes in videos using YOLOv5

    Args:
        file (Path): files to detect.
        model (torch.nn.Module): Yolo model to detect with.
        weights (str, optional): Weigths, if no model passed. Defaults to "yolov5s".
        conf (float, optional): Output confidence, if no model passed. Defaults to 0.25.
        iou (float, optional): IOU param, if no model passed. Defaults to 0.45.
        size (int, optional): Frame size for detection. Defaults to 640.
        chunksize (int, optional): Number of files per detection chunk. Defaults to 0.
        normalized (bool, optional): Coords in % of image/frame size (True) or pixels
            (False). Defaults to False.

    Returns:
        dict[str, dict]: Dict with subdicts of metadata and actual detections
    """
    if model is None:
        model = loadmodel(weights, conf, iou)

<<<<<<< HEAD
    yolo_detections: list[list[float]] = []
=======
    yolo_detections: list = []
>>>>>>> 53cb6c97
    t1 = perf_counter()

    if not has_filetype(file, CONFIG["FILETYPES"]["VID"]):
        raise NoVideoError(f"The file: {file} is not a video!")

    cap = VideoCapture(str(file))
    batch_no = 0

    log.info(f"Run detection on video: {file}")

    got_frame = True
    while got_frame:
        got_frame, img_batch = _get_batch_of_frames(cap, chunksize)

        if not img_batch:
            break

        t_start = perf_counter()

        # What purpose does this transformation have
        transformed_batch = list(map(lambda frame: frame[:, :, ::-1], img_batch))

        t_trans = perf_counter()

        results = model(transformed_batch, size)

        t_det = perf_counter()

        _add_detection_results(yolo_detections, results, normalized)

        t_list = perf_counter()

        _log_batch_performances_stats(
            batch_no, t_start, t_trans, t_det, t_list, len(img_batch)
        )
        batch_no += 1

        width = cap.get(3)  # float
        height = cap.get(4)  # float
        fps = cap.get(CAP_PROP_FPS)  # float
        frames = cap.get(7)  # float

    t2 = perf_counter()
    duration = t2 - t1
    det_fps = len(yolo_detections) / duration
    _log_overall_performance_stats(duration, det_fps)

    class_names = results.names

    det_config = _get_det_config(weights, conf, iou, size, chunksize, normalized)
    vid_config = _get_vidconfig(file, width, height, fps, frames)
    return _convert_detections(yolo_detections, class_names, vid_config, det_config)


def detect_images(
    file_chunks: list[list[Path]],
    model: Union[torch.nn.Module, None] = None,
    weights: str = CONFIG["DETECT"]["YOLO"]["WEIGHTS"],
    conf: float = CONFIG["DETECT"]["YOLO"]["CONF"],
    iou: float = CONFIG["DETECT"]["YOLO"]["IOU"],
    size: int = CONFIG["DETECT"]["YOLO"]["IMGSIZE"],
    chunksize: int = CONFIG["DETECT"]["YOLO"]["CHUNKSIZE"],
    normalized: bool = CONFIG["DETECT"]["YOLO"]["NORMALIZED"],
    ot_labels_enabled: bool = False,
) -> Union[tuple[list, dict], list]:
    """Detect and classify bounding boxes in images/frames using YOLOv5

    Args:
        file_chunks (list of list of Path): files to detect.
        model (torch.nn.Module, optional): Yolo model to detect with.
        weights (str, optional): Weigths, if no model passed. Defaults to "yolov5s".
        conf (float, optional): Output confidence, if no model passed. Defaults to 0.25.
        iou (float, optional): IOU param, if no model passed. Defaults to 0.45.
        size (int, optional): Frame size for detection. Defaults to 640.
        chunksize (int, optional): Number of files per detection chunk. Defaults to 0.
        normalized (bool, optional): Coords in % of image/frame size (True) or pixels
        (False). Defaults to False.
        ot_labels_enabled (bool, optional): returns [detections, names] where detections
        consist of bounding boxes but without any annotations and the class name index
        (True) or returns the dœetections in otdet format(False). Defaults to False.

    Returns:
        [type]: [description]
    """
<<<<<<< HEAD
    yolo_detections: list[list[float]] = []
=======
    yolo_detections: list = []
>>>>>>> 53cb6c97
    if not file_chunks:
        return ([], {}) if ot_labels_enabled else yolo_detections
    if model is None:
        model = loadmodel(weights, conf, iou)
    t1 = perf_counter()
    if _containsvideo(file_chunks):
        raise VideoFoundError(
            "List of paths given to detect_chunks function shouldn't contain any videos"
        )

    log.info("Run detection on images")
    for img_batch, chunk in enumerate(file_chunks, start=1):
        t_start = perf_counter()
        results = model(chunk, size=size)
        t_det = perf_counter()
        _add_detection_results(yolo_detections, results, normalized)
        str_batch_no = f"img_batch_no: {img_batch:d}"
        str_det_time = f"det:{t_det - t_start:0.4f}"
        str_batch_size = f"batch_size: {len(chunk):d}"
        str_fps = f"fps: {chunksize / (t_det - t_start):0.1f}"
        log.info(f"{str_batch_no}, {str_det_time}, {str_batch_size}, {str_fps}")

    t2 = perf_counter()
    duration = t2 - t1
    det_fps = len(yolo_detections) / duration
    _log_overall_performance_stats(duration, det_fps)
    class_labels: dict = results.names
    if ot_labels_enabled:
        return (yolo_detections, class_labels)
    det_config = _get_det_config(weights, conf, iou, size, chunksize, normalized)
    return _convert_detections_chunks(yolo_detections, class_labels, det_config)


def _get_batch_of_frames(
    video_capture: VideoCapture, batch_size: int
) -> tuple[bool, list]:
    """Reads the the next batch_size frames from VideoCapture.

    Args:
        video_capture (cv2.VideoCapture): VideoCapture instance.
        batch_size (int): batch size.

    Returns:
        gotFrame (bool): True if there are more frames to read.
        False if no more frames can be read.
        batch(list): batch of frames.
    """
    batch = []
    gotFrame: bool = False
    for _ in range(batch_size):
        gotFrame, img = video_capture.read()
        if gotFrame:
            batch.append(img)
        else:
            break
    return gotFrame, batch


def _log_overall_performance_stats(duration: float, det_fps: float) -> None:
    log.info("All Chunks done in {0:0.2f} s ({1:0.2f} fps)".format(duration, det_fps))


def _log_batch_performances_stats(
    batch_no: int,
    t_start: float,
    t_trans: float,
    t_det: float,
    t_list: float,
    batch_size: int,
) -> None:
    batch_no_str = "batch_no: {:d}".format(batch_no)
    transformed_batch = "trans: {:0.4f}".format(t_trans - t_start)
    det = "det: {:0.4f}".format(t_det - t_start)
    add_list = "list: {:0.4f}".format(t_list - t_det)
    batch_len = "batch_size: {:d}".format(batch_size)
    fps = "fps: {:0.1f}".format(batch_size / (t_det - t_start))
<<<<<<< HEAD
    log_msg = f"{batch_no}, {transformed_batch}, {det}, {add_list}, {batch_len}, {fps}"
=======
    log_msg = (
        f"{batch_no_str}, {transformed_batch}, {det}, {add_list}, {batch_len}, {fps}"
    )
>>>>>>> 53cb6c97
    log.info(log_msg)  # BUG: #162 Logs twice from yolo.py (with and without formatting)


def _add_detection_results(
    detections: list,  # TODO: Type hint nested list/dict during refactoring
    results: Any,  # ?: Type hint from YOLOv5 repo from yolov5.models.common.Detections
    normalized: bool,
) -> None:
    """Adds detection result to the list of detections provided.

    Args:
        detections (list): the existing list containing detections.
        results (Any): detection results.
        normalized (bool): True if results are normalized. False otherwise.
    """
    if normalized:
        detections.extend([i.tolist() for i in results.xywhn])
    else:
        detections.extend([i.tolist() for i in results.xywh])


<<<<<<< HEAD
def loadmodel(
    weights: str, conf: float, iou: float, force_reload: bool = False
) -> torch.nn.Module:
    """Loads a custom or an existing and pretrained YOLOv5 model.

    Args:
        weights (str): Path to custom model weights
        or model name i.e. 'yolov5s', 'yolov5m'.
        conf (float): The confidence threshold.
        iou (float): The IOU threshold.
        force_reload (bool): Whether to force reload torch hub cache.

    Raises:
        ValueError: If the path to the model weights is not a .pt file.

    Returns:
        torch.nn.Module: The YOLOv5 model.
    """
=======
# TODO: loadmodel: Arg "local_weights" [Path](optional) that overrides "weights" [str]
def loadmodel(weights: Union[Path, str], conf: float, iou: float) -> Any:
    """Loads model from torch.hub using custom local weights or standard weights from
        torch.hub

    Args:
        weights (Union[Path, str]): yolov5 weights file or default model name
        conf (float): Confidence threshold for detection
        iou (float): IOU threshold for detection

    Raises:
        AttributeError: If weights is neither .pt-file nor valid model name

    Returns:
        Any: yolov5 model
    """

>>>>>>> 53cb6c97
    log.info(f"Try loading model {weights}")
    t1 = perf_counter()
    is_custom = Path(weights).is_file()

<<<<<<< HEAD
    try:
        if is_custom:
            model = _load_custom_model(weights=Path(weights), force_reload=force_reload)
=======
    if Path(weights).is_file() and Path(weights).suffix == ".pt":
        model = torch.hub.load(
            repo_or_dir="ultralytics/yolov5",
            model="custom",
            path=weights,
            force_reload=True,
        )
    elif weights in torch.hub.list(github="ultralytics/yolov5", force_reload=True):

        if torch.cuda.is_available():
            model = torch.hub.load(
                repo_or_dir="ultralytics/yolov5",
                model=weights,
                pretrained=True,
                force_reload=True,
            ).cuda()
>>>>>>> 53cb6c97
        else:
            model = _load_existing_model(model_name=weights, force_reload=force_reload)
    except ValueError:
        raise
    except YOLOv5ModelNotFoundError:
        raise
    except Exception as e:
        if force_reload:
            # cache already force reloaded
            raise
        log.error(e)
        log.info("Force reload cache and try again.")
        if is_custom:
            model = _load_custom_model(weights=Path(weights), force_reload=True)
        else:
            model = _load_existing_model(model_name=weights, force_reload=True)

    model.conf = conf
    model.iou = iou

    t2 = perf_counter()
    log.info(f"Model loaded in {round(t2 - t1)} sec")
    return model


<<<<<<< HEAD
def _load_existing_model(model_name: str, force_reload: bool) -> torch.nn.Module:
    """Load existing and pretrained YOLOv5 model from torch hub.

    Args:
        model_name (str): As in ['yolov5s', 'yolov5m', 'yolov5l', 'yolov5x']
        force_reload (bool): Whether to force reload the cache.

    Raises:
        YOLOv5ModelNotFoundError: If YOLOv5 model could not be found on torch hub.
        ValueError: If the path to custom the model weights is not a .pt file.

    Returns:
        torch.nn.Module: The YOLOv5 model.
    """
    try:
        model = torch.hub.load(
            repo_or_dir="ultralytics/yolov5",
            model=model_name,
            pretrained=True,
            force_reload=force_reload,
        )
    except RuntimeError as re:
        if str(re).startswith("Cannot find callable"):
            raise YOLOv5ModelNotFoundError(
                f"YOLOv5 model: {model_name} does not found!"
            )
        else:
            raise
    if torch.cuda.is_available():
        return model.cuda()
    else:
        return model.cpu()


def _load_custom_model(weights: Path, force_reload: bool) -> torch.nn.Module:
    """Load custom trained YOLOv5 model.

    Args:
        weights (Path): Path to model weights.
        force_reload (bool): Whether to force reload the cache.

    Raises:
        ValueError: If the path to the model weights is not a .pt file.

    Returns:
        torch.nn.Module: The YOLOv5 torch model.
    """
    if not weights.suffix == ".pt":
        raise ValueError(f"Weights at '{weights}' is not a pt file!")

    model = torch.hub.load(
        repo_or_dir="ultralytics/yolov5",
        model="custom",
        path=weights,
        force_reload=force_reload,
    )
    if torch.cuda.is_available():
        return model.cuda()
    else:
        return model.cpu()


def _get_vidconfig(file, width, height, fps, frames):
=======
def _get_vidconfig(
    file: Path, width: int, height: int, fps: float, frames: int
) -> dict[str, Union[str, int, float]]:
>>>>>>> 53cb6c97
    return {
        "file": str(Path(file).stem),
        "filetype": str(Path(file).suffix),
        "width": width,
        "height": height,
        "fps": fps,
        "frames": frames,
    }


def _get_det_config(
    weights: Union[str, Path],
    conf: float,
    iou: float,
    size: int,
    chunksize: int,
    normalized: bool,
) -> dict[str, Union[str, int, float]]:
    return {
        "detector": "YOLOv5",
        "weights": str(weights),
        "conf": conf,
        "iou": iou,
        "size": size,
        "chunksize": chunksize,
        "normalized": normalized,
    }


# TODO: Type hint nested list/dict during refactoring
def _convert_detections_chunks(
    yolo_detections: list, names: dict, det_config: dict[str, Union[str, int, float]]
) -> list:
    result = []
    for no, yolo_detection in enumerate(yolo_detections):
        detection: list = []
        for yolo_bbox in yolo_detection:
            bbox = {
                "class": names[int(yolo_bbox[5])],
                "conf": yolo_bbox[4],
                "x": yolo_bbox[0],
                "y": yolo_bbox[1],
                "w": yolo_bbox[2],
                "h": yolo_bbox[3],
            }

            detection.append(bbox)
        data = {str(no + 1): {"classified": detection}}
        # ?: Should every image have a det_config dict? Even if it is always the same?
        result.append({"metadata": {"det": det_config}, "data": data})
    return result


# TODO: Type hint nested list/dict during refactoring
def _convert_detections(
    yolo_detections: list,
    names: dict,
    vid_config: dict[str, Union[str, int, float]],
    det_config: dict[str, Union[str, int, float]],
) -> dict[str, dict]:  # TODO: Type hint nested dict during refactoring
    data = {}
    for no, yolo_detection in enumerate(yolo_detections):
        # TODO: #81 Detections: Nested dict instead of dict of lists of dicts
        detection: list = []
        for yolo_bbox in yolo_detection:
            bbox = {
                "class": names[int(yolo_bbox[5])],
                "conf": yolo_bbox[4],
                "x": yolo_bbox[0],
                "y": yolo_bbox[1],
                "w": yolo_bbox[2],
                "h": yolo_bbox[3],
            }
            detection.append(bbox)
        data[str(no + 1)] = {"classified": detection}
    return {"metadata": {"vid": vid_config, "det": det_config}, "data": data}


def _containsvideo(file_chunks: list[list[Path]]) -> bool:
    if not file_chunks:
        return False

    vid_formats = [
        ".mov",
        ".avi",
        ".mp4",
        ".mpg",
        ".mpeg",
        ".m4v",
        ".wmv",
        ".mkv",
    ]

    for file_chunk in file_chunks:
        for file in file_chunk:
            if file.suffix in vid_formats:
                return True

    return False<|MERGE_RESOLUTION|>--- conflicted
+++ resolved
@@ -34,11 +34,11 @@
     pass
 
 
+class VideoFoundError(Exception):
+    pass
+
+
 class YOLOv5ModelNotFoundError(Exception):
-    pass
-
-
-class VideoFoundError(Exception):
     pass
 
 
@@ -53,7 +53,6 @@
     normalized: bool = CONFIG["DETECT"]["YOLO"]["NORMALIZED"],
 ) -> dict[str, dict]:  # TODO: Type hint nested dict during refactoring
     """Detect and classify bounding boxes in videos using YOLOv5
-
     Args:
         file (Path): files to detect.
         model (torch.nn.Module): Yolo model to detect with.
@@ -64,18 +63,13 @@
         chunksize (int, optional): Number of files per detection chunk. Defaults to 0.
         normalized (bool, optional): Coords in % of image/frame size (True) or pixels
             (False). Defaults to False.
-
     Returns:
         dict[str, dict]: Dict with subdicts of metadata and actual detections
     """
     if model is None:
         model = loadmodel(weights, conf, iou)
 
-<<<<<<< HEAD
-    yolo_detections: list[list[float]] = []
-=======
     yolo_detections: list = []
->>>>>>> 53cb6c97
     t1 = perf_counter()
 
     if not has_filetype(file, CONFIG["FILETYPES"]["VID"]):
@@ -160,11 +154,7 @@
     Returns:
         [type]: [description]
     """
-<<<<<<< HEAD
     yolo_detections: list[list[float]] = []
-=======
-    yolo_detections: list = []
->>>>>>> 53cb6c97
     if not file_chunks:
         return ([], {}) if ot_labels_enabled else yolo_detections
     if model is None:
@@ -235,19 +225,15 @@
     t_list: float,
     batch_size: int,
 ) -> None:
-    batch_no_str = "batch_no: {:d}".format(batch_no)
-    transformed_batch = "trans: {:0.4f}".format(t_trans - t_start)
-    det = "det: {:0.4f}".format(t_det - t_start)
-    add_list = "list: {:0.4f}".format(t_list - t_det)
-    batch_len = "batch_size: {:d}".format(batch_size)
-    fps = "fps: {:0.1f}".format(batch_size / (t_det - t_start))
-<<<<<<< HEAD
-    log_msg = f"{batch_no}, {transformed_batch}, {det}, {add_list}, {batch_len}, {fps}"
-=======
+    batch_no_str = f"batch_no: {batch_no:d}"
+    transformed_batch = f"trans: {t_trans- t_start:0.4f}"
+    det = f"det: {t_det - t_start:0.4f}"
+    add_list = f"list: {t_list - t_det:0.4f}"
+    batch_len = f"batch_size: {batch_size:d}"
+    fps = f"fps: {batch_size / (t_det - t_start):0.1f}"
     log_msg = (
         f"{batch_no_str}, {transformed_batch}, {det}, {add_list}, {batch_len}, {fps}"
     )
->>>>>>> 53cb6c97
     log.info(log_msg)  # BUG: #162 Logs twice from yolo.py (with and without formatting)
 
 
@@ -257,7 +243,6 @@
     normalized: bool,
 ) -> None:
     """Adds detection result to the list of detections provided.
-
     Args:
         detections (list): the existing list containing detections.
         results (Any): detection results.
@@ -269,10 +254,7 @@
         detections.extend([i.tolist() for i in results.xywh])
 
 
-<<<<<<< HEAD
-def loadmodel(
-    weights: str, conf: float, iou: float, force_reload: bool = False
-) -> torch.nn.Module:
+def loadmodel(weights: str, conf: float, iou: float, force_reload: bool = False) -> Any:
     """Loads a custom or an existing and pretrained YOLOv5 model.
 
     Args:
@@ -286,53 +268,15 @@
         ValueError: If the path to the model weights is not a .pt file.
 
     Returns:
-        torch.nn.Module: The YOLOv5 model.
-    """
-=======
-# TODO: loadmodel: Arg "local_weights" [Path](optional) that overrides "weights" [str]
-def loadmodel(weights: Union[Path, str], conf: float, iou: float) -> Any:
-    """Loads model from torch.hub using custom local weights or standard weights from
-        torch.hub
-
-    Args:
-        weights (Union[Path, str]): yolov5 weights file or default model name
-        conf (float): Confidence threshold for detection
-        iou (float): IOU threshold for detection
-
-    Raises:
-        AttributeError: If weights is neither .pt-file nor valid model name
-
-    Returns:
-        Any: yolov5 model
-    """
-
->>>>>>> 53cb6c97
+        Any: The YOLOv5 model.
+    """
     log.info(f"Try loading model {weights}")
     t1 = perf_counter()
     is_custom = Path(weights).is_file()
 
-<<<<<<< HEAD
     try:
         if is_custom:
             model = _load_custom_model(weights=Path(weights), force_reload=force_reload)
-=======
-    if Path(weights).is_file() and Path(weights).suffix == ".pt":
-        model = torch.hub.load(
-            repo_or_dir="ultralytics/yolov5",
-            model="custom",
-            path=weights,
-            force_reload=True,
-        )
-    elif weights in torch.hub.list(github="ultralytics/yolov5", force_reload=True):
-
-        if torch.cuda.is_available():
-            model = torch.hub.load(
-                repo_or_dir="ultralytics/yolov5",
-                model=weights,
-                pretrained=True,
-                force_reload=True,
-            ).cuda()
->>>>>>> 53cb6c97
         else:
             model = _load_existing_model(model_name=weights, force_reload=force_reload)
     except ValueError:
@@ -358,8 +302,7 @@
     return model
 
 
-<<<<<<< HEAD
-def _load_existing_model(model_name: str, force_reload: bool) -> torch.nn.Module:
+def _load_existing_model(model_name: str, force_reload: bool) -> Any:
     """Load existing and pretrained YOLOv5 model from torch hub.
 
     Args:
@@ -371,7 +314,7 @@
         ValueError: If the path to custom the model weights is not a .pt file.
 
     Returns:
-        torch.nn.Module: The YOLOv5 model.
+        Any: The YOLOv5 model.
     """
     try:
         model = torch.hub.load(
@@ -393,7 +336,7 @@
         return model.cpu()
 
 
-def _load_custom_model(weights: Path, force_reload: bool) -> torch.nn.Module:
+def _load_custom_model(weights: Path, force_reload: bool) -> Any:
     """Load custom trained YOLOv5 model.
 
     Args:
@@ -404,7 +347,7 @@
         ValueError: If the path to the model weights is not a .pt file.
 
     Returns:
-        torch.nn.Module: The YOLOv5 torch model.
+        Any: The YOLOv5 torch model.
     """
     if not weights.suffix == ".pt":
         raise ValueError(f"Weights at '{weights}' is not a pt file!")
@@ -421,12 +364,9 @@
         return model.cpu()
 
 
-def _get_vidconfig(file, width, height, fps, frames):
-=======
 def _get_vidconfig(
     file: Path, width: int, height: int, fps: float, frames: int
 ) -> dict[str, Union[str, int, float]]:
->>>>>>> 53cb6c97
     return {
         "file": str(Path(file).stem),
         "filetype": str(Path(file).suffix),
