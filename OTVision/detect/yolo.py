"""
OTVision module to detect objects using yolov5
"""
# Copyright (C) 2022 OpenTrafficCam Contributors
# <https://github.com/OpenTrafficCam
# <team@opentrafficcam.org>
#
# This program is free software: you can redistribute it and/or modify
# it under the terms of the GNU General Public License as published by
# the Free Software Foundation, either version 3 of the License, or
# (at your option) any later version.
#
# This program is distributed in the hope that it will be useful,
# but WITHOUT ANY WARRANTY; without even the implied warranty of
# MERCHANTABILITY or FITNESS FOR A PARTICULAR PURPOSE.  See the
# GNU General Public License for more details.
#
# You should have received a copy of the GNU General Public License
# along with this program.  If not, see <https://www.gnu.org/licenses/>.

from pathlib import Path
from time import perf_counter
from typing import Any, Union

import torch
from cv2 import CAP_PROP_FPS, VideoCapture

from OTVision.config import CONFIG
from OTVision.helpers.files import has_filetype
from OTVision.helpers.log import log


class NoVideoError(Exception):
    pass


class VideoFoundError(Exception):
    pass


def detect_video(
    file: Path,
    model: Union[torch.nn.Module, None] = None,
    weights: str = CONFIG["DETECT"]["YOLO"]["WEIGHTS"],
    conf: float = CONFIG["DETECT"]["YOLO"]["CONF"],
    iou: float = CONFIG["DETECT"]["YOLO"]["IOU"],
    size: int = CONFIG["DETECT"]["YOLO"]["IMGSIZE"],
    chunksize: int = CONFIG["DETECT"]["YOLO"]["CHUNKSIZE"],
    normalized: bool = CONFIG["DETECT"]["YOLO"]["NORMALIZED"],
) -> dict[str, dict]:  # TODO: Type hint nested dict during refactoring
    """Detect and classify bounding boxes in videos using YOLOv5

    Args:
        file (Path): files to detect.
        model (torch.nn.Module): Yolo model to detect with.
        weights (str, optional): Weigths, if no model passed. Defaults to "yolov5s".
        conf (float, optional): Output confidence, if no model passed. Defaults to 0.25.
        iou (float, optional): IOU param, if no model passed. Defaults to 0.45.
        size (int, optional): Frame size for detection. Defaults to 640.
        chunksize (int, optional): Number of files per detection chunk. Defaults to 0.
        normalized (bool, optional): Coords in % of image/frame size (True) or pixels
            (False). Defaults to False.

    Returns:
        dict[str, dict]: Dict with subdicts of metadata and actual detections
    """
    if model is None:
        model = loadmodel(weights, conf, iou)

<<<<<<< HEAD
    yolo_detections: list[list[float]] = []
=======
    yolo_detections: list = []
>>>>>>> 53cb6c97
    t1 = perf_counter()

    if not has_filetype(file, CONFIG["FILETYPES"]["VID"]):
        raise NoVideoError(f"The file: {file} is not a video!")

    cap = VideoCapture(str(file))
    batch_no = 0

    log.info(f"Run detection on video: {file}")

    got_frame = True
    t_loop_overhead = 0.0
    while got_frame:
        t_start = perf_counter()
        got_frame, img_batch = _get_batch_of_frames(cap, chunksize)

        t_get_batch = perf_counter()

        if not img_batch:
            break

        # What purpose does this transformation have
        transformed_batch = list(map(lambda frame: frame[:, :, ::-1], img_batch))

        t_trans = perf_counter()

        results = model(transformed_batch, size)

        t_det = perf_counter()

        _add_detection_results(yolo_detections, results, normalized)

        t_list = perf_counter()

        _log_batch_performances_stats(
            batch_no,
            t_start,
            t_get_batch,
            t_trans,
            t_det,
            t_list,
            t_loop_overhead,
            len(img_batch),
        )
        batch_no += 1

        width = cap.get(3)  # float
        height = cap.get(4)  # float
        fps = cap.get(CAP_PROP_FPS)  # float
        frames = cap.get(7)  # float
        t_loop_overhead = perf_counter() - t_list

    t2 = perf_counter()
    duration = t2 - t1
    det_fps = len(yolo_detections) / duration
    _log_overall_performance_stats(duration, det_fps)

    class_names = results.names

    det_config = _get_det_config(weights, conf, iou, size, chunksize, normalized)
    vid_config = _get_vidconfig(file, width, height, fps, frames)
    return _convert_detections(yolo_detections, class_names, vid_config, det_config)


def detect_images(
    file_chunks: list[list[Path]],
    model: Union[torch.nn.Module, None] = None,
    weights: str = CONFIG["DETECT"]["YOLO"]["WEIGHTS"],
    conf: float = CONFIG["DETECT"]["YOLO"]["CONF"],
    iou: float = CONFIG["DETECT"]["YOLO"]["IOU"],
    size: int = CONFIG["DETECT"]["YOLO"]["IMGSIZE"],
    chunksize: int = CONFIG["DETECT"]["YOLO"]["CHUNKSIZE"],
    normalized: bool = CONFIG["DETECT"]["YOLO"]["NORMALIZED"],
    ot_labels_enabled: bool = False,
) -> Union[tuple[list, dict], list]:
    """Detect and classify bounding boxes in images/frames using YOLOv5

    Args:
        file_chunks (list of list of Path): files to detect.
        model (torch.nn.Module, optional): Yolo model to detect with.
        weights (str, optional): Weigths, if no model passed. Defaults to "yolov5s".
        conf (float, optional): Output confidence, if no model passed. Defaults to 0.25.
        iou (float, optional): IOU param, if no model passed. Defaults to 0.45.
        size (int, optional): Frame size for detection. Defaults to 640.
        chunksize (int, optional): Number of files per detection chunk. Defaults to 0.
        normalized (bool, optional): Coords in % of image/frame size (True) or pixels
        (False). Defaults to False.
        ot_labels_enabled (bool, optional): returns [detections, names] where detections
        consist of bounding boxes but without any annotations and the class name index
        (True) or returns the dœetections in otdet format(False). Defaults to False.

    Returns:
        [type]: [description]
    """
<<<<<<< HEAD
    yolo_detections: list[list[float]] = []
=======
    yolo_detections: list = []
>>>>>>> 53cb6c97
    if not file_chunks:
        return ([], {}) if ot_labels_enabled else yolo_detections
    if model is None:
        model = loadmodel(weights, conf, iou)
    t1 = perf_counter()
    if _containsvideo(file_chunks):
        raise VideoFoundError(
            "List of paths given to detect_chunks function shouldn't contain any videos"
        )

    log.info("Run detection on images")
    for img_batch, chunk in enumerate(file_chunks, start=1):
        t_start = perf_counter()
        results = model(chunk, size=size)
        t_det = perf_counter()
        _add_detection_results(yolo_detections, results, normalized)
        str_batch_no = f"img_batch_no: {img_batch:d}"
        str_det_time = f"det:{t_det - t_start:0.4f}"
        str_batch_size = f"batch_size: {len(chunk):d}"
        str_fps = f"fps: {chunksize / (t_det - t_start):0.1f}"
        log.info(f"{str_batch_no}, {str_det_time}, {str_batch_size}, {str_fps}")

    t2 = perf_counter()
    duration = t2 - t1
    det_fps = len(yolo_detections) / duration
    _log_overall_performance_stats(duration, det_fps)
    class_labels: dict = results.names
    if ot_labels_enabled:
        return (yolo_detections, class_labels)
    det_config = _get_det_config(weights, conf, iou, size, chunksize, normalized)
    return _convert_detections_chunks(yolo_detections, class_labels, det_config)


def _get_batch_of_frames(
    video_capture: VideoCapture, batch_size: int
) -> tuple[bool, list]:
    """Reads the the next batch_size frames from VideoCapture.

    Args:
        video_capture (cv2.VideoCapture): VideoCapture instance.
        batch_size (int): batch size.

    Returns:
        gotFrame (bool): True if there are more frames to read.
        False if no more frames can be read.
        batch(list): batch of frames.
    """
    batch = []
    gotFrame: bool = False
    for _ in range(batch_size):
        gotFrame, img = video_capture.read()
        if gotFrame:
            batch.append(img)
        else:
            break
    return gotFrame, batch


def _log_overall_performance_stats(duration: float, det_fps: float) -> None:
    log.info("All Chunks done in {0:0.2f} s ({1:0.2f} fps)".format(duration, det_fps))


def _log_batch_performances_stats(
<<<<<<< HEAD
    batch_no, t_start, t_get_batch, t_trans, t_det, t_list, t_loop_overhead, batch_size
):
    batch_no = "batch_no: {:d}".format(batch_no)
    batch = f"batch: {t_get_batch - t_start:0.4f}"
    transformed_batch = "trans: {:0.4f}".format(t_trans - t_get_batch)
    det = "det: {:0.4f}".format(t_det - t_trans)
=======
    batch_no: int,
    t_start: float,
    t_trans: float,
    t_det: float,
    t_list: float,
    batch_size: int,
) -> None:
    batch_no_str = "batch_no: {:d}".format(batch_no)
    transformed_batch = "trans: {:0.4f}".format(t_trans - t_start)
    det = "det: {:0.4f}".format(t_det - t_start)
>>>>>>> 53cb6c97
    add_list = "list: {:0.4f}".format(t_list - t_det)
    loop_overhead = f"loop_overhead: {t_loop_overhead:0.4f}"
    batch_len = "batch_size: {:d}".format(batch_size)
<<<<<<< HEAD
    fps = "fps: {:0.1f}".format(batch_size / (t_list - t_start))
    log_msg = (
        f"{batch_no}, {batch}, {transformed_batch}, {det}, "
        f"{add_list}, {loop_overhead}, {batch_len}, {fps}"
=======
    fps = "fps: {:0.1f}".format(batch_size / (t_det - t_start))
    log_msg = (
        f"{batch_no_str}, {transformed_batch}, {det}, {add_list}, {batch_len}, {fps}"
>>>>>>> 53cb6c97
    )
    log.info(log_msg)  # BUG: #162 Logs twice from yolo.py (with and without formatting)


def _add_detection_results(
    detections: list,  # TODO: Type hint nested list/dict during refactoring
    results: Any,  # ?: Type hint from YOLOv5 repo from yolov5.models.common.Detections
    normalized: bool,
) -> None:
    """Adds detection result to the list of detections provided.

    Args:
        detections (list): the existing list containing detections.
        results (Any): detection results.
        normalized (bool): True if results are normalized. False otherwise.
    """
    if normalized:
        detections.extend([i.tolist() for i in results.xywhn])
    else:
        detections.extend([i.tolist() for i in results.xywh])


# TODO: loadmodel: Arg "local_weights" [Path](optional) that overrides "weights" [str]
def loadmodel(weights: Union[Path, str], conf: float, iou: float) -> Any:
    """Loads model from torch.hub using custom local weights or standard weights from
        torch.hub

    Args:
        weights (Union[Path, str]): yolov5 weights file or default model name
        conf (float): Confidence threshold for detection
        iou (float): IOU threshold for detection

    Raises:
        AttributeError: If weights is neither .pt-file nor valid model name

    Returns:
        Any: yolov5 model
    """

    log.info(f"Try loading model {weights}")
    t1 = perf_counter()

    if Path(weights).is_file() and Path(weights).suffix == ".pt":
        model = torch.hub.load(
            repo_or_dir="ultralytics/yolov5",
            model="custom",
            path=weights,
            force_reload=True,
        )
    elif weights in torch.hub.list(github="ultralytics/yolov5", force_reload=True):

        if torch.cuda.is_available():
            model = torch.hub.load(
                repo_or_dir="ultralytics/yolov5",
                model=weights,
                pretrained=True,
                force_reload=True,
            ).cuda()
        else:
            model = torch.hub.load(
                repo_or_dir="ultralytics/yolov5",
                model=weights,
                pretrained=True,
                force_reload=True,
            ).cpu()
    else:
        raise AttributeError(
            "weights has to be path to .pt or valid model name "
            "from https://pytorch.org/hub/ultralytics_yolov5/"
        )

    model.conf = conf
    model.iou = iou

    t2 = perf_counter()
    log.info(f"Model loaded in {round(t2 - t1)} sec")
    return model


def _get_vidconfig(
    file: Path, width: int, height: int, fps: float, frames: int
) -> dict[str, Union[str, int, float]]:
    return {
        "file": str(Path(file).stem),
        "filetype": str(Path(file).suffix),
        "width": width,
        "height": height,
        "fps": fps,
        "frames": frames,
    }


def _get_det_config(
    weights: Union[str, Path],
    conf: float,
    iou: float,
    size: int,
    chunksize: int,
    normalized: bool,
) -> dict[str, Union[str, int, float]]:
    return {
        "detector": "YOLOv5",
        "weights": str(weights),
        "conf": conf,
        "iou": iou,
        "size": size,
        "chunksize": chunksize,
        "normalized": normalized,
    }


# TODO: Type hint nested list/dict during refactoring
def _convert_detections_chunks(
    yolo_detections: list, names: dict, det_config: dict[str, Union[str, int, float]]
) -> list:
    result = []
    for no, yolo_detection in enumerate(yolo_detections):
        detection: list = []
        for yolo_bbox in yolo_detection:
            bbox = {
                "class": names[int(yolo_bbox[5])],
                "conf": yolo_bbox[4],
                "x": yolo_bbox[0],
                "y": yolo_bbox[1],
                "w": yolo_bbox[2],
                "h": yolo_bbox[3],
            }

            detection.append(bbox)
        data = {str(no + 1): {"classified": detection}}
        # ?: Should every image have a det_config dict? Even if it is always the same?
        result.append({"metadata": {"det": det_config}, "data": data})
    return result


# TODO: Type hint nested list/dict during refactoring
def _convert_detections(
    yolo_detections: list,
    names: dict,
    vid_config: dict[str, Union[str, int, float]],
    det_config: dict[str, Union[str, int, float]],
) -> dict[str, dict]:  # TODO: Type hint nested dict during refactoring
    data = {}
    for no, yolo_detection in enumerate(yolo_detections):
        # TODO: #81 Detections: Nested dict instead of dict of lists of dicts
        detection: list = []
        for yolo_bbox in yolo_detection:
            bbox = {
                "class": names[int(yolo_bbox[5])],
                "conf": yolo_bbox[4],
                "x": yolo_bbox[0],
                "y": yolo_bbox[1],
                "w": yolo_bbox[2],
                "h": yolo_bbox[3],
            }
            detection.append(bbox)
        data[str(no + 1)] = {"classified": detection}
    return {"metadata": {"vid": vid_config, "det": det_config}, "data": data}


def _containsvideo(file_chunks: list[list[Path]]) -> bool:
    if not file_chunks:
        return False

    vid_formats = [
        ".mov",
        ".avi",
        ".mp4",
        ".mpg",
        ".mpeg",
        ".m4v",
        ".wmv",
        ".mkv",
    ]

    for file_chunk in file_chunks:
        for file in file_chunk:
            if file.suffix in vid_formats:
                return True

    return False<|MERGE_RESOLUTION|>--- conflicted
+++ resolved
@@ -67,11 +67,7 @@
     if model is None:
         model = loadmodel(weights, conf, iou)
 
-<<<<<<< HEAD
-    yolo_detections: list[list[float]] = []
-=======
     yolo_detections: list = []
->>>>>>> 53cb6c97
     t1 = perf_counter()
 
     if not has_filetype(file, CONFIG["FILETYPES"]["VID"]):
@@ -166,11 +162,7 @@
     Returns:
         [type]: [description]
     """
-<<<<<<< HEAD
-    yolo_detections: list[list[float]] = []
-=======
     yolo_detections: list = []
->>>>>>> 53cb6c97
     if not file_chunks:
         return ([], {}) if ot_labels_enabled else yolo_detections
     if model is None:
@@ -234,38 +226,26 @@
 
 
 def _log_batch_performances_stats(
-<<<<<<< HEAD
-    batch_no, t_start, t_get_batch, t_trans, t_det, t_list, t_loop_overhead, batch_size
-):
-    batch_no = "batch_no: {:d}".format(batch_no)
-    batch = f"batch: {t_get_batch - t_start:0.4f}"
-    transformed_batch = "trans: {:0.4f}".format(t_trans - t_get_batch)
-    det = "det: {:0.4f}".format(t_det - t_trans)
-=======
     batch_no: int,
     t_start: float,
+    t_get_batch: float,
     t_trans: float,
     t_det: float,
     t_list: float,
+    t_loop_overhead: float,
     batch_size: int,
 ) -> None:
-    batch_no_str = "batch_no: {:d}".format(batch_no)
-    transformed_batch = "trans: {:0.4f}".format(t_trans - t_start)
-    det = "det: {:0.4f}".format(t_det - t_start)
->>>>>>> 53cb6c97
-    add_list = "list: {:0.4f}".format(t_list - t_det)
+    batch_no_str = f"batch_no: {batch_no:d}"
+    batch = f"batch: {t_get_batch - t_start:0.4f}"
+    transformed_batch = f"trans: {t_trans - t_get_batch:0.4f}"
+    det = f"det: {t_det - t_trans:0.4f}"
+    add_list = f"list: {t_list - t_det:0.4f}"
     loop_overhead = f"loop_overhead: {t_loop_overhead:0.4f}"
-    batch_len = "batch_size: {:d}".format(batch_size)
-<<<<<<< HEAD
-    fps = "fps: {:0.1f}".format(batch_size / (t_list - t_start))
+    batch_len = f"batch_size: {batch_size:d}"
+    fps = f"fps: {batch_size / (t_list - t_start):0.1f}"
     log_msg = (
-        f"{batch_no}, {batch}, {transformed_batch}, {det}, "
+        f"{batch_no_str}, {batch}, {transformed_batch}, {det}, "
         f"{add_list}, {loop_overhead}, {batch_len}, {fps}"
-=======
-    fps = "fps: {:0.1f}".format(batch_size / (t_det - t_start))
-    log_msg = (
-        f"{batch_no_str}, {transformed_batch}, {det}, {add_list}, {batch_len}, {fps}"
->>>>>>> 53cb6c97
     )
     log.info(log_msg)  # BUG: #162 Logs twice from yolo.py (with and without formatting)
 
