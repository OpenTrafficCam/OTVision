--- conflicted
+++ resolved
@@ -26,11 +26,7 @@
 import torch
 
 from OTVision.config import CONFIG
-<<<<<<< HEAD
-from OTVision.helpers.files import get_files, has_filetype, write_json
-=======
-from OTVision.helpers.files import get_files
->>>>>>> 337f51f6
+from OTVision.helpers.files import get_files, write_json
 from OTVision.helpers.log import log, reset_debug, set_debug
 
 from . import yolo
