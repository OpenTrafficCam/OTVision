import socket
from datetime import datetime, timedelta
from time import sleep
<<<<<<< HEAD
from typing import Any, Iterator
=======
from typing import Generator
from urllib.parse import urlparse
>>>>>>> 45e45b22

from cv2 import (
    CAP_PROP_FRAME_HEIGHT,
    CAP_PROP_FRAME_WIDTH,
    COLOR_BGR2RGB,
    VideoCapture,
    cvtColor,
)
from numpy import ndarray

from OTVision.abstraction.observer import Subject
from OTVision.application.config import (
    DATETIME_FORMAT,
    Config,
    DetectConfig,
    StreamConfig,
)
from OTVision.application.configure_logger import logger
from OTVision.application.event.new_video_start import NewVideoStartEvent
from OTVision.application.get_current_config import GetCurrentConfig
from OTVision.detect.detected_frame_buffer import FlushEvent
from OTVision.domain.frame import Frame
from OTVision.domain.input_source_detect import InputSourceDetect
from OTVision.domain.time import DatetimeProvider

RTSP_URL = "rtsp://127.0.0.1:8554/test"
RETRY_SECONDS = 5
DEFAULT_READ_FAIL_THRESHOLD = 5


class Counter:
    def __init__(self, start_value: int = 0) -> None:
        self._start_value = start_value
        self.__counter = start_value

    def increment(self) -> None:
        self.__counter += 1

    def get(self) -> int:
        return self.__counter

    def reset(self) -> None:
        self.__counter = self._start_value


class RtspInputSource(InputSourceDetect):

    @property
    def current_frame_number(self) -> int:
        return self._frame_counter.get()

    @property
    def config(self) -> Config:
        return self._get_current_config.get()

    @property
    def detect_config(self) -> DetectConfig:
        return self.config.detect

    @property
    def stream_config(self) -> StreamConfig:
        if stream_config := self.config.stream:
            return stream_config
        raise ValueError("Stream config not found in config")

    @property
    def rtsp_url(self) -> str:
        return self.stream_config.source

    @property
    def flush_buffer_size(self) -> int:
        return self.stream_config.flush_buffer_size

    @property
    def fps(self) -> float:
        return self.config.convert.output_fps

    def __init__(
        self,
        subject_flush: Subject[FlushEvent],
        subject_new_video_start: Subject[NewVideoStartEvent],
        datetime_provider: DatetimeProvider,
        frame_counter: Counter,
        get_current_config: GetCurrentConfig,
        read_fail_threshold: int = DEFAULT_READ_FAIL_THRESHOLD,
    ) -> None:

        self.subject_flush = subject_flush
        self.subject_new_video_start = subject_new_video_start
        self._datetime_provider = datetime_provider
        self._stop_capture = False
        self._frame_counter = frame_counter
        self._get_current_config = get_current_config
        self._current_stream: str | None = None
        self._current_video_capture: VideoCapture | None = None
        self._stream_start_time: datetime = self._datetime_provider.provide()
        self._current_video_start_time = self._stream_start_time
        self._outdated = True
        self._read_fail_threshold = read_fail_threshold
        self._consecutive_read_fails = 0

    @property
    def _video_capture(self) -> VideoCapture:
        # Property is moved below __init__ otherwise mypy is somehow unable to determine
        # types of self._current_stream and self._current_video_capture
        new_source = self.stream_config.source
        if (
            self._current_stream is not None
            and self._current_stream == new_source
            and self._current_video_capture
        ):
            # current source has not changed
            return self._current_video_capture

        # Stream changed or has not been initialized
        if self._current_video_capture is not None:
            # If the stream changed and there's an existing capture, release it
            self._current_video_capture.release()

        self._current_stream = new_source
        self._current_video_capture = self._init_video_capture(self._current_stream)
        return self._current_video_capture

    def produce(self) -> Iterator[Frame]:
        self._stream_start_time = self._datetime_provider.provide()
        self._current_video_start_time = self._stream_start_time
        try:
            while not self.should_stop():
                if (frame := self._read_next_frame()) is not None:
                    self._frame_counter.increment()
                    occurrence = self._datetime_provider.provide()

                    if self._outdated:
                        self._current_video_start_time = occurrence
                        self._outdated = False
                        self._notify_new_video_start_observers()

                    yield Frame(
                        data=convert_frame_to_rgb(frame),  # YOLO expects RGB
                        frame=self.current_frame_number,
                        source=self.rtsp_url,
                        output=self.create_output(),
                        occurrence=occurrence,
                    )
                    if self.flush_condition_met():
                        self._notify_flush_observers()
                        self._outdated = True
                        self._frame_counter.reset()
            self._notify_flush_observers()
        except InvalidRtspUrlError as cause:
            logger().error(cause)

    def _init_video_capture(self, source: str) -> VideoCapture:
        self._wait_for_connection(source)

        cap = VideoCapture(source)
        while not self.should_stop() and not cap.isOpened():
            cap.release()
            self._wait_for_connection(source)
            cap = VideoCapture(source)
        return cap

    def _wait_for_connection(self, connection: str) -> None:
        while not self.should_stop() and not is_connection_available(connection):
            logger().debug(
                f"Couldn't open the RTSP stream: {connection}. "
                f"Trying again in {RETRY_SECONDS}s..."
            )
            sleep(RETRY_SECONDS)

    def _read_next_frame(self) -> ndarray | None:
        successful, frame = self._video_capture.read()
        if successful:
            self._consecutive_read_fails = 0
            return frame
        self._consecutive_read_fails += 1

        if self._consecutive_read_fails >= self._read_fail_threshold:
            self._try_reconnecting_stream()

        logger().debug("Failed to grab frame")
        return None

    def _try_reconnecting_stream(self) -> None:
        self._video_capture.release()
        self._current_video_capture = None
        if not self.should_stop() and self._current_stream is not None:
            self._current_video_capture = self._init_video_capture(self._current_stream)

    def should_stop(self) -> bool:
        return self._stop_capture

    def stop(self) -> None:
        self._stop_capture = True

    def start(self) -> None:
        self._stop_capture = False

    def flush_condition_met(self) -> bool:
        return self.current_frame_number % self.flush_buffer_size == 0

    def _notify_flush_observers(self) -> None:
        frame_width = self._get_width()
        frame_height = self._get_height()
        frames = (
            self.flush_buffer_size
            if self.current_frame_number % self.flush_buffer_size == 0
            else self.current_frame_number % self.flush_buffer_size
        )
        duration = timedelta(seconds=round(frames / self.fps))
        output = self.create_output()
        self.subject_flush.notify(
            FlushEvent.create(
                source=self.rtsp_url,
                output=output,
                duration=duration,
                source_width=frame_width,
                source_height=frame_height,
                source_fps=self.fps,
                start_time=self._current_video_start_time,
            )
        )

    def _get_width(self) -> int:
        return int(self._video_capture.get(CAP_PROP_FRAME_WIDTH))

    def _get_height(self) -> int:
        return int(self._video_capture.get(CAP_PROP_FRAME_HEIGHT))

    def _notify_new_video_start_observers(self) -> None:
        event = NewVideoStartEvent(
            output=self.create_output(),
            width=self._get_width(),
            height=self._get_height(),
            fps=self.fps,
        )
        self.subject_new_video_start.notify(event)

    def create_output(self) -> str:
        output_filename = (
            f"{self.stream_config.name}_FR{round(self.fps)}"
            f"_{self._current_video_start_time.strftime(DATETIME_FORMAT)}.mp4"
        )
        return str(self.stream_config.save_dir / output_filename)

    def notify_on_stop_processing(self, _: Any) -> None:
        self.stop()


def convert_frame_to_rgb(frame: ndarray) -> ndarray:
    return cvtColor(frame, COLOR_BGR2RGB)


class InvalidRtspUrlError(Exception):
    """Raised when the RTSP URL is invalid."""


def is_connection_available(rtsp_url: str) -> bool:
    """
    Check if RTSP connection is available by sending a DESCRIBE request.

    Args:
        rtsp_url: The RTSP URL to check

    Returns:
        bool: True if stream is available, False otherwise
    """
    try:
        parsed = urlparse(rtsp_url)
        if parsed.hostname is None and parsed.port is None:
            raise InvalidRtspUrlError(
                f"Invalid RTSP URL: {rtsp_url}. Missing hostname or port."
            )

        host = parsed.hostname
        port = parsed.port

        sock = socket.socket(socket.AF_INET, socket.SOCK_STREAM)
        sock.settimeout(5)

        if sock.connect_ex((host, port)) != 0:
            sock.close()
            return False

        # Send RTSP DESCRIBE request to get stream info
        rtsp_request = (
            f"DESCRIBE {rtsp_url} RTSP/1.0\r\n"
            f"CSeq: 1\r\n"
            f"Accept: application/sdp\r\n\r\n"
        )
        sock.send(rtsp_request.encode())

        # Read response
        response = sock.recv(4096).decode()
        sock.close()

        # Check if we got a valid RTSP response with SDP content
        return (
            response.startswith("RTSP/1.0 200 OK")
            and "application/sdp" in response
            and "m=video" in response
        )
    except InvalidRtspUrlError:
        raise
    except Exception:
        return False<|MERGE_RESOLUTION|>--- conflicted
+++ resolved
@@ -1,12 +1,8 @@
 import socket
 from datetime import datetime, timedelta
 from time import sleep
-<<<<<<< HEAD
 from typing import Any, Iterator
-=======
-from typing import Generator
 from urllib.parse import urlparse
->>>>>>> 45e45b22
 
 from cv2 import (
     CAP_PROP_FRAME_HEIGHT,
