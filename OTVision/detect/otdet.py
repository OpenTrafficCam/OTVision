from dataclasses import dataclass
from datetime import datetime, timedelta
from pathlib import Path
from typing import Self

from OTVision import dataformat, version
<<<<<<< HEAD
from OTVision.track.model.detection import Detection
=======
from OTVision.domain.detection import DetectedFrame, Detection
>>>>>>> 8fac235c


@dataclass
class OtdetBuilderConfig:
    conf: float
    iou: float
    source: str
    video_width: int
    video_height: int
    expected_duration: timedelta | None
    actual_duration: timedelta
    recorded_fps: float
    recorded_start_date: datetime
    actual_fps: float
    actual_frames: int
    detection_img_size: int
    normalized: bool
    detection_model: str | Path
    half_precision: bool
    chunksize: int
    classifications: dict[int, str]
    detect_start: int | None
    detect_end: int | None


class OtdetBuilderError(Exception):
    pass


class OtdetBuilder:
    @property
    def config(self) -> OtdetBuilderConfig:
        if self._config is None:
            raise OtdetBuilderError("Otdet builder config is not set")
        return self._config

    def __init__(self) -> None:
        self._config: OtdetBuilderConfig | None = None

    def add_config(self, config: OtdetBuilderConfig) -> Self:
        self._config = config
        return self

    def reset(self) -> Self:
        self._config = None
        return self

    def build(self, detections: list[DetectedFrame]) -> dict:
        number_of_frames = len(detections)
        result = {
            dataformat.METADATA: self._build_metadata(number_of_frames),
            dataformat.DATA: self._build_data(detections),
        }
        self.reset()
        return result

    def _build_metadata(self, number_of_frames: int) -> dict:
        return {
            dataformat.OTDET_VERSION: version.otdet_version(),
            dataformat.VIDEO: self._build_video_config(number_of_frames),
            dataformat.DETECTION: self._build_detection_config(),
        }

    def _build_data(self, frames: list[DetectedFrame]) -> dict:
        data = {}
        for frame in frames:
            converted_detections = [
                self.__convert_detection(detection) for detection in frame.detections
            ]
            data[str(frame.frame_number)] = {
                dataformat.DETECTIONS: converted_detections,
                dataformat.OCCURRENCE: frame.occurrence.timestamp(),
            }
        return data

    def __convert_detection(self, detection: Detection) -> dict:
        return {
            dataformat.CLASS: detection.label,
            dataformat.CONFIDENCE: detection.conf,
            dataformat.X: detection.x,
            dataformat.Y: detection.y,
            dataformat.W: detection.w,
            dataformat.H: detection.h,
        }

    def _build_video_config(self, number_of_frames: int) -> dict:
        source = Path(self.config.source)
        video_config = {
            dataformat.FILENAME: str(source.stem),
            dataformat.FILETYPE: str(source.suffix),
            dataformat.WIDTH: self.config.video_width,
            dataformat.HEIGHT: self.config.video_height,
            dataformat.RECORDED_FPS: self.config.recorded_fps,
            dataformat.ACTUAL_FPS: self.config.actual_fps,
            dataformat.NUMBER_OF_FRAMES: number_of_frames,
            dataformat.RECORDED_START_DATE: self.config.recorded_start_date.timestamp(),
            dataformat.LENGTH: str(self.config.actual_duration),
        }
        if self.config.expected_duration is not None:
            video_config[dataformat.EXPECTED_DURATION] = int(
                self.config.expected_duration.total_seconds()
            )
        return video_config

    def _build_detection_config(self) -> dict:
        return {
            dataformat.OTVISION_VERSION: version.otvision_version(),
            dataformat.MODEL: {
                dataformat.NAME: "YOLOv8",
                dataformat.WEIGHTS: str(self.config.detection_model),
                dataformat.IOU_THRESHOLD: self.config.iou,
                dataformat.IMAGE_SIZE: self.config.detection_img_size,
                dataformat.MAX_CONFIDENCE: self.config.conf,
                dataformat.HALF_PRECISION: self.config.half_precision,
                dataformat.CLASSES: self.config.classifications,
            },
            dataformat.CHUNKSIZE: self.config.chunksize,
            dataformat.NORMALIZED_BBOX: self.config.normalized,
            dataformat.DETECT_START: self.config.detect_start,
            dataformat.DETECT_END: self.config.detect_end,
        }<|MERGE_RESOLUTION|>--- conflicted
+++ resolved
@@ -4,11 +4,7 @@
 from typing import Self
 
 from OTVision import dataformat, version
-<<<<<<< HEAD
-from OTVision.track.model.detection import Detection
-=======
 from OTVision.domain.detection import DetectedFrame, Detection
->>>>>>> 8fac235c
 
 
 @dataclass
