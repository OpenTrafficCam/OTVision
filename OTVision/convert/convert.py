--- conflicted
+++ resolved
@@ -85,29 +85,17 @@
 def convert(
     input_video_file: Path,
     output_filetype: str = CONFIG["CONVERT"]["OUTPUT_FILETYPE"],
-<<<<<<< HEAD
-    input_fps: float = None,
-    output_fps: float = None,
-    fps_from_filename: bool = True,
-    overwrite: bool = True,
-    delete_input: bool = False,
-):  # sourcery skip: inline-variable, simplify-fstring-formatting
-    """Converts h264-based videos into other formats and/or other frame rates. Also
-    input frame rates can be given. If input video file is raw h264 and no input frame
-    rate is given it tries to read "FR" from filename and otherwise sets default frame
-    rate of 25.
-=======
     input_fps: float = CONFIG["CONVERT"]["INPUT_FPS"],
     output_fps: float = CONFIG["CONVERT"]["OUTPUT_FPS"],
     fps_from_filename: bool = CONFIG["CONVERT"]["FPS_FROM_FILENAME"],
     overwrite: bool = CONFIG["CONVERT"]["OVERWRITE"],
+    delete_input: bool = False,
     debug: bool = CONFIG["CONVERT"]["DEBUG"],
 ):
     """Converts h264-based videos into other formats and/or other frame rates.
     Also input frame rates can be given.
     If input video file is raw h264 and no input frame rate is given convert
-    tries to parse frame rate from filename, otherwise sets default frame.
->>>>>>> 89b758ba
+    tries to parse frame rate from filename, otherwise sets default frame rate.
 
     Currently only works for windows as ffmpeg.exe is utilized.
 
@@ -123,6 +111,8 @@
             from file name. Defaults to CONFIG["CONVERT"]["FPS_FROM_FILENAME"].
         overwrite (bool, optional): Whether or not to overwrite existing video files.
             Defaults to CONFIG["CONVERT"]["OVERWRITE"].
+        delete_input (bool, optional): Whether or not to delete the input h264.
+          Defaults to False.
         debug (bool, optional): Whether or not logging in debug mode.
             Defaults to CONFIG["CONVERT"]["DEBUG"].
 
@@ -137,27 +127,14 @@
     if debug:
         set_debug()
 
-<<<<<<< HEAD
-=======
-    if not ON_WINDOWS:
-        log.warning("Conversion of h264 videos only works on windows machines for now")
-        if debug:
-            reset_debug()
-        return
-
->>>>>>> 89b758ba
     log.info(f"Try converting {input_video_file} to {output_filetype}")
 
     input_filename = input_video_file.stem
     input_filetype = input_video_file.suffix
     output_video_file = input_video_file.with_suffix(output_filetype)
-<<<<<<< HEAD
     if not overwrite and output_video_file.is_file():
-=======
-    if not overwrite and output_video_file.is_file:
         if debug:
             reset_debug()
->>>>>>> 89b758ba
         return None
     vid_filetypes = CONFIG["FILETYPES"]["VID"] + [".h264"]
     if input_filetype in vid_filetypes and output_filetype in vid_filetypes:
