"""
OTVision helpers for filehandling
"""
# Copyright (C) 2022 OpenTrafficCam Contributors
# <https://github.com/OpenTrafficCam
# <team@opentrafficcam.org>
#
# This program is free software: you can redistribute it and/or modify
# it under the terms of the GNU General Public License as published by
# the Free Software Foundation, either version 3 of the License, or
# (at your option) any later version.
#
# This program is distributed in the hope that it will be useful,
# but WITHOUT ANY WARRANTY; without even the implied warranty of
# MERCHANTABILITY or FITNESS FOR A PARTICULAR PURPOSE.  See the
# GNU General Public License for more details.
#
# You should have received a copy of the GNU General Public License
# along with this program.  If not, see <https://www.gnu.org/licenses/>.

import json
import shutil
from pathlib import Path

from OTVision.config import CONFIG
from OTVision.helpers.log import log


def get_files(
    paths: list[Path],
    filetypes: list[str] = None,
    search_subdirs: bool = True,
) -> list[Path]:
    """
    Generates a list of files ending with filename based on filenames or the
    (recursive) content of folders.

    Args:
        paths (list[Path]): where to find the files.
        filetype (list[str]): ending of files to find. Preceding "_" prevents adding a '.'
            If no filetype is given, filetypes of file paths given are used and
            directories are ignored. Defaults to None.
        search_subdirs (bool): Wheter or not to search subdirs of dirs given as paths.
            Defaults to True.

    Raises:
        TypeError: If type of paths is not list
        TypeError: If type of path in paths is not Path or subclass
        TypeError: If type of filetypes is not list
        TypeError: If type of filetype in filetypes is not str
        TypeError: If path in paths is neither valid file nor dir

    Returns:
        list[Path]: List of files
    """
    files = set()
    if type(paths) is not list:
        raise TypeError("Paths needs to a list of pathlib.Path")
    if filetypes:
        if type(filetypes) is not list:
            raise TypeError("Filetypes needs to be a list of str")
        for idx, filetype in enumerate(filetypes):
            if type(filetype) is not str:
                raise TypeError("Filetypes needs to be a list of str")
            if not filetype.startswith("_"):
                if not filetype.startswith("."):
                    filetype = f".{filetype}"
                filetypes[idx] = filetype.lower()
    for path in paths:
        if not isinstance(path, Path):
            raise TypeError("Paths needs to be a list of pathlib.Path")
        if path.is_file():
            file = path
            if filetypes:
                for filetype in filetypes:
                    if path.suffix.lower() == filetype:
                        files.add(path)
            else:
                files.add(path)
        elif path.is_dir():
            if filetypes:
                for filetype in filetypes:
                    for file in path.glob("**/*" if search_subdirs else "*"):
                        if file.is_file and file.suffix.lower() == filetype:
                            files.add(file)
        else:
            raise TypeError("Paths needs to be a list of pathlib.Path")

    return sorted(list(files))


def replace_filetype(
    files: list[Path], new_filetype: str, old_filetype: str = None
) -> list[Path]:
    """In a list of files, replace the filetype of all files of a certain old_filetype
    by a new_filetype. If no old_filetype is given, replace tha filetype of all files.
    Directories remain unchanged in the new list.

    Args:
        paths (list[Path]): List of paths (can be files or directories).
        new_filetype (str): New file type after replacement.
        old_filetype (str): File type to be replaced. If None, filetypes of all files
            will be replaced.
            Defaults to None.

    Raises:
        TypeError: If files is not a list of pathlib.Path
        TypeError: If one of the files is not a file (but, for example, a dir)

    Returns:
        list[Path]: List of paths with file type replaced
    """

    if type(files) is not list:
        raise TypeError("Paths needs to a list of pathlib.Path")
    new_paths = []
    for path in files:
        if not isinstance(path, Path):
            raise TypeError("Paths needs to a list of pathlib.Path")
        if path.is_file():
            if old_filetype and path.suffix.lower() != old_filetype.lower():
                continue
            new_path = path.with_suffix(new_filetype)
            new_paths.append(new_path)
        elif path.is_dir():
            raise TypeError("files has to be a list of files without dirs")
        else:
            raise TypeError("files has to be a list of existing files")

    return new_paths


def _remove_dir(dir_to_remove: Path):
    """Helper to remove a directory and all of its subdirectories.

    Args:
        dir_to_remove (Path): directory to remove
    """
    for path in dir_to_remove.glob("*"):
        if path.is_file():
            path.unlink()
        else:
            _remove_dir(path)
    dir_to_remove.rmdir()


def read_json(json_file: Path, filetype: str = ".json") -> dict:
    """Read a json file of a specific filetype to a dict.

    Args:
        json_file (Path): json file to read
        filetype (str, optional): filetype to check json file against.
            Defaults to ".json".

    Raises:
        TypeError: If file is not pathlib.Path
        ValueError: If file is not of filetype given

    Returns:
        dict: dict read from json file
    """
    if not isinstance(json_file, Path):
        raise TypeError("json_file has to be of type pathlib.Path")
    filetype = json_file.suffix
    if json_file.suffix != filetype:
        raise ValueError(f"Wrong filetype {str(json_file)}, has to be {filetype}")
    try:
        with open(json_file) as f:
            dict_from_json_file = json.load(f)
        log.info(f"{json_file} read")
        return dict_from_json_file
    except OSError:
        log.exception(f"Could not open {json_file}")
        raise
    except json.JSONDecodeError:
        log.exception(f'Unable to decode "{json_file}" as JSON.')
        raise
    except Exception:
        log.exception("")
        raise


def write_json(
    dict_to_write: dict,
    file: Path,
    filetype: str = ".json",
    overwrite: bool = False,
):
    """Write a json file from a dict to a specific filetype.

    Args:
        dict_to_write (dict): dict to write
        file (Path): file path. Can have other filetype, which will be overwritten.
        filetype (str, optional): filetype of file to be written.
            Defaults to ".json".
        overwrite (bool, optional): Whether or not to overwrite an existing file.
            Defaults to False.
    """
    outfile = Path(file).with_suffix(filetype)
    outfile_already_exists = outfile.is_file()
    if overwrite or not outfile_already_exists:
        with open(outfile, "w") as f:
            json.dump(dict_to_write, f, indent=4)
        if not outfile_already_exists:
            log.debug(f"{outfile} written")
        else:
            log.debug(f"{outfile} overwritten")
    else:
        log.debug(f"{outfile} already exists, not overwritten. Set overwrite=True")


# TODO: Type hint nested dict during refactoring
def _check_and_update_metadata_inplace(otdict: dict):
    """Check if dict of detections or tracks has subdict metadata.
        If not, try to convert from historic format.
        Atttention: Updates the input dict inplace.

    Args:
        otdict (dict): dict of detections or tracks
    """
    if "metadata" in otdict:
        return
    try:
        otdict["metadata"] = {}
        if "vid_config" in otdict:
            otdict["metadata"]["vid"] = otdict["vid_config"]
        if "det_config" in otdict:
            otdict["metadata"]["det"] = otdict["det_config"]
        if "trk_config" in otdict:
            otdict["metadata"]["trk"] = otdict["trk_config"]
        log.info("metadata updated from historic format to new format")
    except Exception:
        log.exception("metadata not found and not in historic config format")
        raise


# TODO: Type hint nested dict during refactoring
def denormalize_bbox(
    otdict: dict, keys_width: list[str] = None, keys_height: list[str] = None
):
    """Denormalize all bbox references in detections or tracks dict from percent to px.

    Args:
        otdict (dict): dict of detections or tracks
        keys_width (list[str], optional): list of keys describing horizontal position.
            Defaults to ["x", "w"].
        keys_height (list[str], optional): list of keys describing vertical position.
            Defaults to ["y", "h"].

    Returns:
        _type_: Denormalized dict.
    """
    if keys_width is None:
        keys_width = ["x", "w"]
    if keys_height is None:
        keys_height = ["y", "h"]
    if otdict["metadata"]["det"]["normalized"]:
        direction = "denormalize"
        otdict = _normal_transformation(otdict, direction, keys_width, keys_height)
        otdict["metadata"]["det"]["normalized"] = False
        log.debug("Dict denormalized")
    else:
        log.debug("Dict was already denormalized")
    return otdict


# TODO: Type hint nested dict during refactoring
def normalize_bbox(
    otdict: dict, keys_width: list[str] = None, keys_height: list[str] = None
):
    """Normalize all bbox references in detections or tracks dict from percent to px.

    Args:
        otdict (dict): dict of detections or tracks
        keys_width (list[str], optional): list of keys describing horizontal position.
            Defaults to ["x", "w"].
        keys_height (list[str], optional): list of keys describing vertical position.
            Defaults to ["y", "h"].

    Returns:
        _type_: Normalized dict.
    """
    if keys_width is None:
        keys_width = ["x", "w"]
    if keys_height is None:
        keys_height = ["y", "h"]
    if not otdict["metadata"]["normalized"]:
        direction = "normalize"
        otdict = _normal_transformation(otdict, direction, keys_width, keys_height)
        otdict["metadata"]["normalized"] = True
        log.debug("Dict normalized")
    else:
        log.debug("Dict was already normalized")
    return otdict


# TODO: Type hint nested dict during refactoring
def _normal_transformation(
    otdict: dict, direction: str, keys_width: list[str], keys_height: list[str]
) -> dict:
    """Helper to do the actual normalization or denormalization.
        (Reduces duplicate code snippets)

    Args:
        otdict (dict): dict of detections or tracks
        direction (str): "normalize" or "denormalize"
        keys_width (list[str]): list of keys describing horizontal position.
            Defaults to ["x", "w"].
        keys_height (list[str]): list of keys describing vertical position.
            Defaults to ["y", "h"].

    Returns:
        dict: Normalized or denormalized dict
    """
    width = otdict["metadata"]["vid"]["width"]
    height = otdict["metadata"]["vid"]["height"]
    for detection in otdict["data"]:
        for bbox in otdict["data"][detection]["classified"]:
            for key in bbox:
                if key in keys_width:
                    if direction == "normalize":
                        bbox[key] = bbox[key] / width
                    elif direction == "denormalize":
                        bbox[key] = bbox[key] * width
                elif key in keys_height:
                    if direction == "normalize":
                        bbox[key] = bbox[key] / height
                    elif direction == "denormalize":
                        bbox[key] = bbox[key] * height
    return otdict


def has_filetype(file: Path, filetypes: list[str]) -> bool:
    """Checks if a file has a specified filetype.

    The case of a filetype is ignored.

    Args:
        file (Path): The path to the file
        file_formats(list(str)): The valid filetypes

    Returns:
        True if file is of filetype specified in filetypes.
        Otherwise False.
    """

    return file.suffix.lower() in [
        filetype.lower() if filetype.startswith(".") else f".{filetype.lower()}"
        for filetype in filetypes
    ]


<<<<<<< HEAD
def is_video(file: Path) -> bool:
    """Checks if a file is a video according to its filetype

    Args:
        file (Path): file to check

    Returns:
        bool: whether or not the file is a video
    """
    return file.suffix.lower() in CONFIG["FILETYPES"]["VID"]


def is_image(file: Path) -> bool:
    """Checks if a file is an image according to its filetype

    Args:
        file (Path): file to check

    Returns:
        bool: whether or not the file is an image
    """
    return file.suffix.lower() in CONFIG["FILETYPES"]["IMG"]


def unzip(file: Path) -> Path:
    """Unpack a zip archive to a directory of same name.

    Args:
        file (Path): zip to unpack

    Returns:
        Path: unzipped directory
    """
=======
def unzip(file: Union[str, Path]) -> Path:
    file = Path(file)
>>>>>>> 0b35a411
    directory = file.with_suffix("")
    shutil.unpack_archive(file, directory)
    return directory<|MERGE_RESOLUTION|>--- conflicted
+++ resolved
@@ -21,6 +21,7 @@
 import json
 import shutil
 from pathlib import Path
+from typing import Union
 
 from OTVision.config import CONFIG
 from OTVision.helpers.log import log
@@ -28,7 +29,7 @@
 
 def get_files(
     paths: list[Path],
-    filetypes: list[str] = None,
+    filetypes: Union[list[str], None] = None,
     search_subdirs: bool = True,
 ) -> list[Path]:
     """
@@ -37,7 +38,8 @@
 
     Args:
         paths (list[Path]): where to find the files.
-        filetype (list[str]): ending of files to find. Preceding "_" prevents adding a '.'
+        filetype (list[str]): ending of files to find. Preceding "_" prevents adding a
+        '.'
             If no filetype is given, filetypes of file paths given are used and
             directories are ignored. Defaults to None.
         search_subdirs (bool): Wheter or not to search subdirs of dirs given as paths.
@@ -90,7 +92,7 @@
 
 
 def replace_filetype(
-    files: list[Path], new_filetype: str, old_filetype: str = None
+    files: list[Path], new_filetype: str, old_filetype: Union[str, None] = None
 ) -> list[Path]:
     """In a list of files, replace the filetype of all files of a certain old_filetype
     by a new_filetype. If no old_filetype is given, replace tha filetype of all files.
@@ -350,7 +352,6 @@
     ]
 
 
-<<<<<<< HEAD
 def is_video(file: Path) -> bool:
     """Checks if a file is a video according to its filetype
 
@@ -384,10 +385,6 @@
     Returns:
         Path: unzipped directory
     """
-=======
-def unzip(file: Union[str, Path]) -> Path:
-    file = Path(file)
->>>>>>> 0b35a411
     directory = file.with_suffix("")
     shutil.unpack_archive(file, directory)
     return directory