--- conflicted
+++ resolved
@@ -29,12 +29,8 @@
     (recursive) content of folders.
 
     Args:
-<<<<<<< HEAD
-        paths ([pathlib.Path() or str or list of str]): where to find the files
-=======
         paths ([str or list of str or Path or list of Path]): where to find
         the files.
->>>>>>> 6ebcd9d2
         filetype ([str]): ending of files to find. Preceding "_" prevents adding a '.'
             If no filetype is given, filetypes of file paths given are used and
             directories are ignored. Defaults to None.
@@ -51,13 +47,7 @@
     files = set()
 
     # Check, if paths is a str or a list
-<<<<<<< HEAD
-    if isinstance(paths, Path):
-        paths = [str(paths)]
-    elif type(paths) is str:
-=======
     if type(paths) is str or isinstance(paths, Path):
->>>>>>> 6ebcd9d2
         paths = [paths]
     elif type(paths) is not list and not isinstance(paths, Path):
         raise TypeError("Paths needs to be a str, a list of str, or Path object")
@@ -73,20 +63,14 @@
 
             if not filetype.startswith("_"):
                 if not filetype.startswith("."):
-<<<<<<< HEAD
-                    filetype = f".{filetype}"
-                filetype = filetype.lower()
-=======
                     filetype = "." + filetype
                 filetypes[idx] = filetype.lower()
 
->>>>>>> 6ebcd9d2
     # add all files to a single list _files_
     for path in paths:
         path = Path(path)
         # If path is a real file add it to return list
         if path.is_file():
-<<<<<<< HEAD
             # Replace filetype in path if replace_filetype is given as argument
             # and path has suffix and only one filetype was given and new path exists
             if filetypes and replace_filetype and len(filetypes) == 1 and path.suffix:
@@ -95,8 +79,6 @@
                     path = path.with_suffix(filetypes[0])
             # Add path to list of returned paths if filetype meets requirements
             file = str(path)
-=======
->>>>>>> 6ebcd9d2
             if filetypes:
                 for filetype in filetypes:
                     if path.suffix.lower() == filetype:
@@ -202,11 +184,7 @@
         True if path is of format specified in file_formats.
         Otherwise False.
     """
-<<<<<<< HEAD
-    file = Path(pathToVideo)
-
-    return file.suffix in file_formats
-=======
+
     file = Path(file_path)
 
     if file.suffix.lower() in [
@@ -218,7 +196,6 @@
         return True
     else:
         return False
->>>>>>> 6ebcd9d2
 
 
 def unzip(file):
