--- conflicted
+++ resolved
@@ -32,13 +32,8 @@
 from OTVision.helpers.log import log
 
 
-<<<<<<< HEAD
 def _zip_annotated_dir(cvat_yolo_dir: Path, img_type: str, pngs: bool = False) -> Path:
     to_be_zipped = cvat_yolo_dir
-=======
-def _zip_annotated_dir(cvat_yolo_dir: Union[str, Path], img_type: str, pngs=False):
-    to_be_zipped = Path(cvat_yolo_dir)
->>>>>>> 0b35a411
     if not pngs:
         img_paths = get_files(paths=[to_be_zipped], filetypes=[img_type])
         for img_path in img_paths:
@@ -50,20 +45,7 @@
     return new_file.with_name(f"{new_file.stem}.zip")
 
 
-<<<<<<< HEAD
-def _write_class_labels(cvat_yolo_dir: Path, class_labels: list[str]):
-    obj_names = cvat_yolo_dir / "obj.names"
-    with open(obj_names, "w") as f:
-        for name in class_labels:
-            f.write((str(name) + "\n"))
-
-
-def _write_bbox(cvat_yolo_dir: Path, img_type: str, bboxes_xywhn: list):
-    image_paths = get_files(paths=[cvat_yolo_dir], filetypes=[img_type])
-    assert len(image_paths) == len(bboxes_xywhn)
-=======
-def _write_class_labels(cvat_yolo_dir: Union[str, Path], class_labels: dict):
-    cvat_yolo_dir = Path(cvat_yolo_dir)
+def _write_class_labels(cvat_yolo_dir: Path, class_labels: dict):
     obj_names = cvat_yolo_dir / "obj.names"
     with open(obj_names, "w") as f:
         for name in class_labels.values():
@@ -71,15 +53,14 @@
 
 
 def _write_bbox(
-    cvat_yolo_dir: str,
+    cvat_yolo_dir: Path,
     img_type: str,
-    xywhn: list,
+    bboxes_xywhn: list,
     class_labels: dict,
     filter_classes: dict,
 ):
-    image_paths = get_files(cvat_yolo_dir, filetypes=img_type)
-    assert len(image_paths) == len(xywhn)
->>>>>>> 0b35a411
+    image_paths = get_files([cvat_yolo_dir], filetypes=[img_type])
+    assert len(image_paths) == len(bboxes_xywhn)
 
     for img_path, detections in zip(image_paths, bboxes_xywhn):
         annotation_txt = Path(img_path).with_suffix(".txt")
@@ -87,21 +68,6 @@
         with open(annotation_txt, "w") as f:
             for detection in detections:
                 x, y, w, h, _, _cls = detection  # [x, y, w, h, conf, class]
-<<<<<<< HEAD
-                line = "{cls:0.0f} {x:0.6f} {y:0.6f} {w:0.6f} {h:0.6f}".format(
-                    x=x, y=y, w=w, h=h, cls=_cls
-                )
-                f.write((line + "\n"))
-
-
-def _pre_annotate(
-    cvat_yolo_zip: Path, model_weights: str, chunk_size: int, img_type: str
-):
-    cvat_yolo_dir = unzip(cvat_yolo_zip)
-    bboxes_xywhn, class_labels = detect.main(
-        paths=[cvat_yolo_dir],
-        filetypes=[img_type],
-=======
                 if filter_classes is not None:
                     cls_name = class_labels[_cls]
                     if cls_name in list(filter_classes.values()):
@@ -129,58 +95,25 @@
     filter_classes: Union[None, dict],
     img_type: str,
 ):
-    yolo_cvat_dir = unzip(cvat_yolo_zip)
+    cvat_yolo_dir = unzip(cvat_yolo_zip)
     bboxes_in_xywhn_format, class_labels = detect.main(
-        paths=yolo_cvat_dir,
-        filetypes=img_type,
->>>>>>> 0b35a411
+        paths=[cvat_yolo_dir],
+        filetypes=[img_type],
         weights=model_weights,
         chunksize=chunk_size,
         normalized=True,
         ot_labels_enabled=True,
     )
-<<<<<<< HEAD
-    _write_bbox(
-        cvat_yolo_dir=cvat_yolo_dir,
-        img_type=img_type,
-        bboxes_xywhn=bboxes_xywhn,
-    )
-    _write_class_labels(cvat_yolo_dir, class_labels)
-    return _zip_annotated_dir(cvat_yolo_dir, img_type, pngs=False)
-
-
-def main(path: Path, model_weights: str, chunk_size: int, img_type: str = "png"):
-    # TODO: rename file with path, as it can also be a dir. Check possible conflicts
-    # TODO: @Randy docstrings and type hints (decide if str or Path!)
-    log.info("Starting")
-    if path.is_file():
-        _pre_annotate(
-            cvat_yolo_zip=path,
-            model_weights=model_weights,
-            chunk_size=chunk_size,
-            img_type=img_type,
-        )
-    elif path.is_dir():
-        zip_files = get_files(paths=[path], filetypes=["zip"])
-        for file in progressbar.progressbar(zip_files):
-            _pre_annotate(
-                cvat_yolo_zip=file,
-                model_weights=model_weights,
-                chunk_size=chunk_size,
-                img_type=img_type,
-            )
-    log.info("Done in {0:0.2f} s".format(perf_counter()))
-=======
 
     _write_bbox(
-        yolo_cvat_dir, img_type, bboxes_in_xywhn_format, class_labels, filter_classes
+        cvat_yolo_dir, img_type, bboxes_in_xywhn_format, class_labels, filter_classes
     )
 
     if filter_classes is not None:
         class_labels = filter_classes
 
-    _write_class_labels(yolo_cvat_dir, class_labels)
-    return _zip_annotated_dir(yolo_cvat_dir, img_type, pngs=False)
+    _write_class_labels(cvat_yolo_dir, class_labels)
+    return _zip_annotated_dir(cvat_yolo_dir, img_type, pngs=False)
 
 
 def main(
@@ -217,5 +150,4 @@
         5: "truck",
     }
 
-    main(file_path, model_weights, chunk_size, filter_classes)
->>>>>>> 0b35a411
+    main(file_path, model_weights, chunk_size, filter_classes)