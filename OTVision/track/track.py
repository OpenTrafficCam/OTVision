"""
OTVision main module for tracking objects in successive frames of videos
"""
# points and transform tracksectory points from pixel into world coordinates.

# Copyright (C) 2022 OpenTrafficCam Contributors
# <https://github.com/OpenTrafficCam
# <team@opentrafficcam.org>
#
# This program is free software: you can redistribute it and/or modify
# it under the terms of the GNU General Public License as published by
# the Free Software Foundation, either version 3 of the License, or
# (at your option) any later version.
#
# This program is distributed in the hope that it will be useful,
# but WITHOUT ANY WARRANTY; without even the implied warranty of
# MERCHANTABILITY or FITNESS FOR A PARTICULAR PURPOSE.  See the
# GNU General Public License for more detectionsails.
#
# You should have received a copy of the GNU General Public License
# along with this program.  If not, see <https://www.gnu.org/licenses/>.


from pathlib import Path
from typing import Tuple

from OTVision.config import CONFIG
from OTVision.dataformat import DATA, DETECTIONS, METADATA
from OTVision.helpers.files import (
    _check_and_update_metadata_inplace,
    denormalize_bbox,
    get_files,
    write_json,
)
from OTVision.helpers.log import log, reset_debug, set_debug
from OTVision.track.preprocess import Preprocess, Splitter

from .iou import track_iou


def main(
    paths: list[Path],
    sigma_l: float = CONFIG["TRACK"]["IOU"]["SIGMA_L"],
    sigma_h: float = CONFIG["TRACK"]["IOU"]["SIGMA_H"],
    sigma_iou: float = CONFIG["TRACK"]["IOU"]["SIGMA_IOU"],
    t_min: int = CONFIG["TRACK"]["IOU"]["T_MIN"],
    t_miss_max: int = CONFIG["TRACK"]["IOU"]["T_MISS_MAX"],
    overwrite: bool = CONFIG["TRACK"]["OVERWRITE"],
    debug: bool = CONFIG["TRACK"]["DEBUG"],
) -> None:
    """Read detections from otdet file, perform tracking using iou tracker and
        save tracks to ottrk file.

    Args:
        paths (list[Path]): List of paths to detection files.
        sigma_l (float, optional): Lower confidence threshold. Detections with
            confidences below sigma_l are not even considered for tracking.
            Defaults to CONFIG["TRACK"]["IOU"]["SIGMA_L"].
        sigma_h (float, optional): Upper confidence threshold. Tracks are only
            considered as valid if they contain at least one detection with a confidence
            above sigma_h.
            Defaults to CONFIG["TRACK"]["IOU"]["SIGMA_H"].
        sigma_iou (float, optional): Intersection-Over-Union threshold. Two detections
            in subsequent frames are considered to belong to the same track if their IOU
            value exceeds sigma_iou and this is the highest IOU of all possible
            combination of detections.
            Defaults to CONFIG["TRACK"]["IOU"]["SIGMA_IOU"].
        t_min (int, optional): Minimum number of detections to count as a valid track.
            All tracks with less detections will be dissmissed.
            Defaults to CONFIG["TRACK"]["IOU"]["T_MIN"].
        t_miss_max (int, optional): Maximum number of missed detections before
            continuing a track. If more detections are missing, the track will not be
            continued.
            Defaults to CONFIG["TRACK"]["IOU"]["T_MISS_MAX"].
        overwrite (bool, optional): Whether or not to overwrite existing tracks files.
            Defaults to CONFIG["TRACK"]["OVERWRITE"].
        debug (bool, optional): Whether or not to run in debug mode.
            Defaults to CONFIG["TRACK"]["DEBUG"].
    """
    log.info("Start tracking")
    if debug:
        set_debug()

    filetypes = CONFIG["FILETYPES"]["DETECT"]
    detections_files = get_files(paths=paths, filetypes=filetypes)
<<<<<<< HEAD
    preprocessor = Preprocess()
    preprocessed = preprocessor.run(detections_files)
=======

    if not detections_files:
        raise FileNotFoundError(f"No files of type '{filetypes}' found to track!")

    for detections_file in detections_files:
        log.info(f"Try tracking {detections_file}")
>>>>>>> 5b3801aa

    for frame_group in preprocessed.frame_groups:
        # log.info(f"Try tracking {detections_file}")

        # detections = read_json(
        #     json_file=detections_file, filetype=detections_file.suffix
        # )

        metadata = preprocessed.metadata
        detections = frame_group.to_dict()
        _check_and_update_metadata_inplace(otdict=detections)

        detections_denormalized = denormalize_bbox(detections, metadata=metadata)

        tracks_px, new_metadata = track(
            detections=detections_denormalized,
            sigma_l=sigma_l,
            sigma_h=sigma_h,
            sigma_iou=sigma_iou,
            t_min=t_min,
            t_miss_max=t_miss_max,
            metadata=metadata,
        )

        # Split into files of group
        splitted: dict[str, list[dict]] = Splitter().split(tracks_px)
        for file_path, serializable_detections in splitted.items():
            output = build_output(file_path, serializable_detections, new_metadata)
            write_json(
                dict_to_write=output,
                file=clean_file_extension(file_path),
                filetype=CONFIG["DEFAULT_FILETYPE"]["TRACK"],
                overwrite=overwrite,
            )

    if debug:
        reset_debug()


def clean_file_extension(file_path: str) -> Path:
    return Path(file_path)


def track(
    detections: dict,  # TODO: Type hint nested dict during refactoring
    sigma_l: float = CONFIG["TRACK"]["IOU"]["SIGMA_L"],
    sigma_h: float = CONFIG["TRACK"]["IOU"]["SIGMA_H"],
    sigma_iou: float = CONFIG["TRACK"]["IOU"]["SIGMA_IOU"],
    t_min: int = CONFIG["TRACK"]["IOU"]["T_MIN"],
    t_miss_max: int = CONFIG["TRACK"]["IOU"]["T_MISS_MAX"],
    metadata: dict[str, dict] = {},
) -> Tuple[
    dict[str, dict], dict[str, dict]
]:  # TODO: Type hint nested dict during refactoring
    """Perform tracking using track_iou with arguments and add metadata to tracks.

    Args:
        detections (dict): Dict of detections in .otdet format.
        sigma_l (float, optional): Lower confidence threshold. Detections with
            confidences below sigma_l are not even considered for tracking.
            Defaults to CONFIG["TRACK"]["IOU"]["SIGMA_L"].
        sigma_h (float, optional): Upper confidence threshold. Tracks are only
            considered as valid if they contain at least one detection with a confidence
            above sigma_h.
            Defaults to CONFIG["TRACK"]["IOU"]["SIGMA_H"].
        sigma_iou (float, optional): Intersection-Over-Union threshold. Two detections
            in subsequent frames are considered to belong to the same track if their IOU
            value exceeds sigma_iou and this is the highest IOU of all possible
            combination of detections.
            Defaults to CONFIG["TRACK"]["IOU"]["SIGMA_IOU"].
        t_min (int, optional): Minimum number of detections to count as a valid track.
            All tracks with less detections will be dissmissed.
            Defaults to CONFIG["TRACK"]["IOU"]["T_MIN"].
        t_miss_max (int, optional): Maximum number of missed detections before
            continuing a track. If more detections are missing, the track will not be
            continued.
            Defaults to CONFIG["TRACK"]["IOU"]["T_MISS_MAX"].
        metadata (dict[str, dict]): dict of metadata per input file.

    Returns:
        dict[str, dict]: Dict of tracks in ottrk format.
        dict[str, dict]: Dict of metadata
    """

    new_detections = track_iou(
        detections=detections["data"],
        sigma_l=sigma_l,
        sigma_h=sigma_h,
        sigma_iou=sigma_iou,
        t_min=t_min,
        t_miss_max=t_miss_max,
    )

    for id in metadata:
        metadata[id]["trk"] = {
            "tracker": "IOU",
            "sigma_l": sigma_l,
            "sigma_h": sigma_h,
            "sigma_iou": sigma_iou,
            "t_min": t_min,
            "t_miss_max": t_miss_max,
        }

    log.info("Detections tracked")

    return new_detections, metadata


def build_output(
    file_path: str, detections: list[dict], metadata: dict[str, dict]
) -> dict:
    return {METADATA: metadata[file_path], DATA: {DETECTIONS: detections}}<|MERGE_RESOLUTION|>--- conflicted
+++ resolved
@@ -83,17 +83,12 @@
 
     filetypes = CONFIG["FILETYPES"]["DETECT"]
     detections_files = get_files(paths=paths, filetypes=filetypes)
-<<<<<<< HEAD
+
+    if not detections_files:
+        raise FileNotFoundError(f"No files of type '{filetypes}' found to track!")
+
     preprocessor = Preprocess()
     preprocessed = preprocessor.run(detections_files)
-=======
-
-    if not detections_files:
-        raise FileNotFoundError(f"No files of type '{filetypes}' found to track!")
-
-    for detections_file in detections_files:
-        log.info(f"Try tracking {detections_file}")
->>>>>>> 5b3801aa
 
     for frame_group in preprocessed.frame_groups:
         # log.info(f"Try tracking {detections_file}")
