--- conflicted
+++ resolved
@@ -24,10 +24,6 @@
 from pathlib import Path
 from typing import Tuple
 
-<<<<<<< HEAD
-from OTVision.config import CONFIG
-from OTVision.dataformat import DATA, DETECTIONS, METADATA
-=======
 from OTVision.config import (
     CONFIG,
     DEBUG,
@@ -43,7 +39,7 @@
     T_MISS_MAX,
     TRACK,
 )
->>>>>>> 1e2c4ded
+from OTVision.dataformat import DATA, DETECTIONS, METADATA
 from OTVision.helpers.files import (
     _check_and_update_metadata_inplace,
     denormalize_bbox,
@@ -105,31 +101,23 @@
     if not detections_files:
         raise FileNotFoundError(f"No files of type '{filetypes}' found to track!")
 
-<<<<<<< HEAD
     preprocessor = Preprocess()
     preprocessed = preprocessor.run(detections_files)
 
+    file_type = CONFIG[DEFAULT_FILETYPE][TRACK]
     for frame_group in preprocessed.frame_groups:
-        # log.info(f"Try tracking {detections_file}")
-
-        # detections = read_json(
-        #     json_file=detections_file, filetype=detections_file.suffix
-        # )
-=======
-    for detections_file in detections_files:
-        tracks_file = detections_file.with_suffix(CONFIG[DEFAULT_FILETYPE][TRACK])
-
-        if not overwrite and tracks_file.is_file():
+        existing_output_files = frame_group.get_existing_output_files(
+            with_suffix=file_type
+        )
+
+        if not overwrite and (len(existing_output_files) > 0):
             log.warning(
-                f"{tracks_file} already exists. To overwrite, set overwrite to True"
+                (
+                    f"{existing_output_files} already exist(s)."
+                    "To overwrite, set overwrite to True"
+                )
             )
             continue
-
-        log.info(f"Try tracking {detections_file}")
-        detections = read_json(
-            json_file=detections_file, filetype=detections_file.suffix
-        )
->>>>>>> 1e2c4ded
 
         metadata = preprocessed.metadata
         detections = frame_group.to_dict()
@@ -146,9 +134,8 @@
             t_miss_max=t_miss_max,
             metadata=metadata,
         )
-        log.info(f"Successfully tracked {detections_file}")
-
-<<<<<<< HEAD
+        log.info(f"Successfully tracked {frame_group.order_key}")
+
         # Split into files of group
         splitted: dict[str, list[dict]] = Splitter().split(tracks_px)
         for file_path, serializable_detections in splitted.items():
@@ -156,17 +143,9 @@
             write_json(
                 dict_to_write=output,
                 file=Path(file_path),
-                filetype=CONFIG["DEFAULT_FILETYPE"]["TRACK"],
+                filetype=file_type,
                 overwrite=overwrite,
             )
-=======
-        write_json(
-            dict_to_write=tracks_px,
-            file=tracks_file,
-            filetype=CONFIG[DEFAULT_FILETYPE][TRACK],
-            overwrite=overwrite,
-        )
->>>>>>> 1e2c4ded
 
     if debug:
         reset_debug()
@@ -174,24 +153,15 @@
 
 def track(
     detections: dict,  # TODO: Type hint nested dict during refactoring
-<<<<<<< HEAD
-    sigma_l: float = CONFIG["TRACK"]["IOU"]["SIGMA_L"],
-    sigma_h: float = CONFIG["TRACK"]["IOU"]["SIGMA_H"],
-    sigma_iou: float = CONFIG["TRACK"]["IOU"]["SIGMA_IOU"],
-    t_min: int = CONFIG["TRACK"]["IOU"]["T_MIN"],
-    t_miss_max: int = CONFIG["TRACK"]["IOU"]["T_MISS_MAX"],
-    metadata: dict[str, dict] = {},
-) -> Tuple[
-    dict[str, dict], dict[str, dict]
-]:  # TODO: Type hint nested dict during refactoring
-=======
     sigma_l: float = CONFIG[TRACK][IOU][SIGMA_L],
     sigma_h: float = CONFIG[TRACK][IOU][SIGMA_H],
     sigma_iou: float = CONFIG[TRACK][IOU][SIGMA_IOU],
     t_min: int = CONFIG[TRACK][IOU][T_MIN],
     t_miss_max: int = CONFIG[TRACK][IOU][T_MISS_MAX],
-) -> dict[str, dict]:  # TODO: Type hint nested dict during refactoring
->>>>>>> 1e2c4ded
+    metadata: dict[str, dict] = {},
+) -> Tuple[
+    dict[str, dict], dict[str, dict]
+]:  # TODO: Type hint nested dict during refactoring
     """Perform tracking using track_iou with arguments and add metadata to tracks.
 
     Args:
