--- conflicted
+++ resolved
@@ -11,11 +11,8 @@
     DATA,
     DATE_FORMAT,
     DETECTIONS,
-<<<<<<< HEAD
     EXPECTED_DURATION,
-=======
     FILENAME,
->>>>>>> 67e58ace
     FRAME,
     INPUT_FILE_PATH,
     INTERPOLATED_DETECTION,
@@ -33,17 +30,13 @@
     parse_date_string_to_utc_datime,
     parse_timestamp_string_to_utc_datetime,
 )
-<<<<<<< HEAD
-from OTVision.helpers.files import read_json, read_json_bz2_metadata
-=======
 from OTVision.helpers.files import (
     FULL_FILE_NAME_PATTERN,
     HOSTNAME,
     InproperFormattedFilename,
-    get_metadata,
     read_json,
+    read_json_bz2_metadata,
 )
->>>>>>> 67e58ace
 
 MISSING_START_DATE = datetime(1900, 1, 1)
 MISSING_EXPECTED_DURATION = timedelta(minutes=15)
@@ -131,11 +124,11 @@
 
 
 class FrameGroup:
-<<<<<<< HEAD
     def __init__(
         self,
         start_date: datetime,
         end_date: datetime,
+        hostname: str,
         file: Path | None,
         metadata: dict | None,
     ) -> None:
@@ -145,6 +138,7 @@
             self._files_metadata[file.as_posix()] = metadata
             self._files.append(file)
 
+        self.hostname = hostname
         self._start_date = start_date
         self._end_date = end_date
 
@@ -157,11 +151,6 @@
             return self._files_metadata[file]
         else:
             return self._files_metadata[file.as_posix()]
-=======
-    frames: list[Frame]
-    order_key: str
-    hostname: str
->>>>>>> 67e58ace
 
     def start_date(self) -> datetime:
         return self._start_date
@@ -176,27 +165,14 @@
             return self._merge(other, self)
 
     def _merge(self, first: "FrameGroup", second: "FrameGroup") -> "FrameGroup":
-<<<<<<< HEAD
+        if first.hostname != second.hostname:
+            raise ValueError("Hostname of FrameGroups does not match")
         merged = FrameGroup(
             start_date=first._start_date,
             end_date=second._end_date,
+            hostname=self.hostname,
             file=None,
             metadata=None,
-=======
-        if first.hostname != second.hostname:
-            raise ValueError("Hostname of FrameGroups does not match")
-        all_frames: list[Frame] = []
-        all_frames.extend(first.frames)
-        last_frame_number = all_frames[-1].frame
-        for frame in second.frames:
-            last_frame_number = last_frame_number + 1
-            all_frames.append(frame.derive_frame_number(last_frame_number))
-        return FrameGroup(all_frames, self.order_key, self.hostname)
-
-    def get_existing_output_files(self, with_suffix: str) -> list[Path]:
-        output_files = set(
-            [frame.get_output_file(with_suffix=with_suffix) for frame in self.frames]
->>>>>>> 67e58ace
         )
 
         merged._files_metadata.update(first._files_metadata)
@@ -314,7 +290,6 @@
         return detections
 
 
-<<<<<<< HEAD
 class FrameChunkParser:
     @staticmethod
     def parse(
@@ -330,17 +305,6 @@
         file_path: Path,
         frame_offset: int = 0,
     ) -> FrameChunk:
-=======
-class FrameGroupParser:
-    def __init__(
-        self, input_file_path: Path, recorded_start_date: datetime, hostname: str
-    ) -> None:
-        self.input_file_path = input_file_path
-        self.recorded_start_date = recorded_start_date
-        self.hostname = hostname
-
-    def convert(self, input: dict[int, dict[str, Any]]) -> FrameGroup:
->>>>>>> 67e58ace
         detection_parser = DetectionParser()
         frames = []
         for key, value in input.items():
@@ -356,20 +320,7 @@
             frames.append(parsed_frame)
 
         frames.sort(key=lambda frame: (frame.occurrence, frame.frame))
-<<<<<<< HEAD
         return FrameChunk(file_path, frames)
-=======
-        return FrameGroup(frames, order_key=self.order_key(), hostname=self.hostname)
-
-    def order_key(self) -> str:
-        return self.input_file_path.parent.as_posix()
-
-
-@dataclass(frozen=True)
-class PreprocessResult:
-    frame_groups: list[FrameGroup]
-    metadata: dict[str, dict]
->>>>>>> 67e58ace
 
 
 class Preprocess:
@@ -432,33 +383,19 @@
         Returns:
             list[FrameGroup]: parsed input and metadata per file
         """
-<<<<<<< HEAD
 
         start_date: datetime = self.extract_start_date_from(metadata)
         duration: timedelta = self.extract_expected_duration_from(metadata)
         end_date: datetime = start_date + duration
+        hostname = self.get_hostname(metadata)
 
         return FrameGroup(
-            start_date=start_date, end_date=end_date, file=file_path, metadata=metadata
-        )
-=======
-        all_groups: list[FrameGroup] = []
-        metadata: dict[str, dict] = {}
-        for file_path, recording in input.items():
-            file_metadata = get_metadata(otdict=recording)
-            metadata[file_path.as_posix()] = file_metadata
-            hostname = self.get_hostname(file_metadata)
-            start_date: datetime = self.extract_start_date_from(recording)
-
-            data: dict[int, dict[str, Any]] = recording[DATA]
-            frame_group = FrameGroupParser(
-                file_path,
-                recorded_start_date=start_date,
-                hostname=hostname,
-            ).convert(data)
-            all_groups.append(frame_group)
-        return all_groups, metadata
->>>>>>> 67e58ace
+            start_date=start_date,
+            end_date=end_date,
+            file=file_path,
+            metadata=metadata,
+            hostname=hostname,
+        )
 
     @staticmethod
     def get_hostname(file_metadata: dict) -> str:
@@ -496,16 +433,7 @@
         """
         assert len(all_groups) >= 1
 
-        sorted_groups = sorted(all_groups, key=lambda r: r.start_date())
         merged_groups = []
-<<<<<<< HEAD
-
-        last_group = sorted_groups[0]
-        for current_group in sorted_groups[1:]:
-            if (
-                current_group.start_date() - last_group.end_date()
-            ) <= self.time_without_frames:
-=======
         sorted_groups = sorted(all_groups, key=lambda group: group.start_date())
         last_group = sorted_groups[0]
         for current_group in sorted_groups[1:]:
@@ -517,7 +445,6 @@
                 <= (current_group.start_date() - last_group.end_date())
                 <= self.time_without_frames
             ):
->>>>>>> 67e58ace
                 last_group = last_group.merge(current_group)
             else:
                 merged_groups.append(last_group)
