"""
OTVision script to call the track main with arguments parsed from command line
"""
# Copyright (C) 2022 OpenTrafficCam Contributors
# <https://github.com/OpenTrafficCam
# <team@opentrafficcam.org>
#
# This program is free software: you can redistribute it and/or modify
# it under the terms of the GNU General Public License as published by
# the Free Software Foundation, either version 3 of the License, or
# (at your option) any later version.
#
# This program is distributed in the hope that it will be useful,
# but WITHOUT ANY WARRANTY; without even the implied warranty of
# MERCHANTABILITY or FITNESS FOR A PARTICULAR PURPOSE.  See the
# GNU General Public License for more details.
#
# You should have received a copy of the GNU General Public License
# along with this program.  If not, see <https://www.gnu.org/licenses/>.


import argparse
import logging
from pathlib import Path

import OTVision.config as config
<<<<<<< HEAD
from OTVision.helpers.log import log
from OTVision.track.track import main as track
=======
from OTVision.helpers.log import LOGGER_NAME, VALID_LOG_LEVELS, log
>>>>>>> 5b95c336


def parse() -> argparse.Namespace:
    parser = argparse.ArgumentParser(description="Track objects through detections")
    parser.add_argument(
        "-p",
        "--paths",
        nargs="+",
        type=str,
        help="Path or list of paths to detections files",
        required=False,
    )
    parser.add_argument(
        "-c",
        "--config",
        type=str,
        help="Path to custom user configuration yaml file.",
        required=False,
    )
    parser.add_argument(
        "-o",
        "--overwrite",
        action=argparse.BooleanOptionalAction,
        help="Overwrite existing output files",
    )
    parser.add_argument(
        "--sigma_l",
        type=float,
        help="Set sigma_l paramter for tracking",
    )
    parser.add_argument(
        "--sigma_h",
        type=float,
        help="Set sigma_h paramter for tracking",
    )
    parser.add_argument(
        "--sigma_iou",
        type=float,
        help="Set sigma_iou paramter for tracking",
    )
    parser.add_argument(
        "--t_min",
        type=int,
        help="Set t_min paramter for tracking",
    )
    parser.add_argument(
        "--t_miss_max",
        type=int,
        help="Set t_miss_max paramter for tracking",
    )
    parser.add_argument(
        "--log_level_console",
        type=str,
        choices=VALID_LOG_LEVELS,
        help="Log level for logging to the console",
        required=False,
    )
    parser.add_argument(
        "--log_level_file",
        type=str,
        choices=VALID_LOG_LEVELS,
        help="Log level for logging to a log file",
        required=False,
    )
    parser.add_argument(
        "--log_dir",
        type=str,
        help="Path to directory to write the log files",
        required=False,
    )
    return parser.parse_args()


def _process_config(args: argparse.Namespace) -> None:
    if args.config:
        config.parse_user_config(args.config)
    else:
        user_config_cwd = Path(__file__).parent / "user_config.otvision.yaml"

        if user_config_cwd.exists():
            config.parse_user_config(str(user_config_cwd))


def _process_parameters(
    args: argparse.Namespace, log: logging.Logger
) -> tuple[list[Path], float, float, float, int, int, bool]:
    try:
        str_paths = _extract_paths(args)
    except IOError:
        log.exception(
            f"Unable to extract pathlib.Path from the paths you specified: {str_paths}"
        )
        raise
    except Exception:
        log.exception("")
        raise

    paths = [Path(str_path) for str_path in str_paths]

    if args.sigma_l is None:
        sigma_l = config.CONFIG[config.TRACK][config.IOU][config.SIGMA_L]
    else:
        sigma_l = args.sigma_l

    if args.sigma_h is None:
        sigma_h = config.CONFIG[config.TRACK][config.IOU][config.SIGMA_H]
    else:
        sigma_h = args.sigma_h

    if args.sigma_iou is None:
        sigma_iou = config.CONFIG[config.TRACK][config.IOU][config.SIGMA_IOU]
    else:
        sigma_iou = args.sigma_iou

    if args.t_min is None:
        t_min = config.CONFIG[config.TRACK][config.IOU][config.T_MIN]
    else:
        t_min = args.t_min

    if args.t_miss_max is None:
        t_miss_max = config.CONFIG[config.TRACK][config.IOU][config.T_MISS_MAX]
    else:
        t_miss_max = args.t_miss_max

    if args.overwrite is None:
        overwrite = config.CONFIG[config.TRACK][config.OVERWRITE]
    else:
        overwrite = args.overwrite

    return paths, sigma_l, sigma_h, sigma_iou, t_min, t_miss_max, overwrite


def _extract_paths(args: argparse.Namespace) -> list[str]:
    if args.paths:
        return args.paths
    if len(config.CONFIG[config.TRACK][config.PATHS]) == 0:
        raise IOError(
            "No paths have been passed as command line args."
            "No paths have been defined in the user config."
        )

    return config.CONFIG[config.TRACK][config.PATHS]


# TODO: Refactor/outsource this function, as it is redundant in each CLI script
def _configure_logger(args: argparse.Namespace) -> logging.Logger:
    if args.log_level_console is None:
        log_level_console = config.CONFIG[config.LOG][config.LOG_LEVEL_CONSOLE]
    else:
        log_level_console = args.log_level_console

    if args.log_level_file is None:
        log_level_file = config.CONFIG[config.LOG][config.LOG_LEVEL_FILE]
    else:
        log_level_file = args.log_level_file

    if args.log_dir is None:
        try:
            log_dir = Path(config.CONFIG[config.LOG][config.LOG_DIR])
        except TypeError:
            print("No valid LOG_DIR specified in config, check your config file")
            raise
    else:
        log_dir = Path(args.log_dir)

    log.add_console_handler(level=log_level_console)

    log.add_file_handler(log_dir=log_dir, level=log_level_file)

    return logging.getLogger(LOGGER_NAME)


def main() -> None:  # sourcery skip: assign-if-exp
    args = parse()

    _process_config(args)

    log = _configure_logger(args)

    (
        paths,
        sigma_l,
        sigma_h,
        sigma_iou,
        t_min,
        t_miss_max,
        overwrite,
    ) = _process_parameters(args, log)

    log.info("Call track from command line")
    log.info(f"Arguments: {vars(args)}")

    try:
        track(
            paths=paths,
            sigma_l=sigma_l,
            sigma_h=sigma_h,
            sigma_iou=sigma_iou,
            t_min=t_min,
            t_miss_max=t_miss_max,
            overwrite=overwrite,
        )
    except FileNotFoundError:
        log.exception(f"One of the following files cannot be found: {paths}")
        raise
    except Exception:
        log.exception("")
        raise


if __name__ == "__main__":
    main()<|MERGE_RESOLUTION|>--- conflicted
+++ resolved
@@ -24,12 +24,9 @@
 from pathlib import Path
 
 import OTVision.config as config
-<<<<<<< HEAD
 from OTVision.helpers.log import log
 from OTVision.track.track import main as track
-=======
 from OTVision.helpers.log import LOGGER_NAME, VALID_LOG_LEVELS, log
->>>>>>> 5b95c336
 
 
 def parse() -> argparse.Namespace:
