--- conflicted
+++ resolved
@@ -1,11 +1,6 @@
 VENV = .venv
-<<<<<<< HEAD
 PY_VERSION = 3.9
 PYTHON = $(VENV)/bin/python$(PY_VERSION)
-=======
-PYTHON_VERSION = 3.9
-PYTHON = $(VENV)/bin/python3
->>>>>>> aaf07415
 PIP = $(VENV)/bin/pip
 UNAME_S := $(shell uname -s)
 
@@ -15,13 +10,8 @@
 install: $(VENV)/bin/activate 
 
 $(VENV)/bin/activate: requirements_m1.txt
-<<<<<<< HEAD
 	python$(PY_VERSION) -m venv $(VENV); \
-	if [ $(UNAME_S) == Linux ]; then \
-=======
-	python$(PYTHON_VERSION) -m venv $(VENV); \
 	if [ $(UNAME_S) = Linux ]; then \
->>>>>>> aaf07415
 		sudo apt-get install python3-tk; \
 		$(PIP) install -r requirements_linux.txt; \
 	fi ; \
