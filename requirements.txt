--- conflicted
+++ resolved
@@ -7,13 +7,8 @@
 pandas==1.5.2
 progressbar==2.5
 psutil==5.9.4
-<<<<<<< HEAD
 pyogrio==0.5.1
-PyYAML==5.4.1
-=======
-pyogrio==0.5.0
 PyYAML==6.0
->>>>>>> ff1a39d7
 seaborn==0.12.2
 # Follow instructions at https://pytorch.org to install torch with CUDA
 torch==1.13.1 #  NOTE: Omit if using torch with CUDA and install manually
