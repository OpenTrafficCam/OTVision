--- conflicted
+++ resolved
@@ -8,13 +8,8 @@
 progressbar==2.5
 psutil==5.9.4
 pyogrio==0.5.0
-<<<<<<< HEAD
 PyYAML==6.0
-seaborn==0.12.1
-=======
-PyYAML==5.4.1
 seaborn==0.12.2
->>>>>>> d1300302
 # Follow instructions at https://pytorch.org to install torch with CUDA
 torch==1.13.1 #  NOTE: Omit if using torch with CUDA and install manually
 torchvision==0.14.1 # NOTE: Omit if using torch with CUDA and install manually
