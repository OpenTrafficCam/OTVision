--- conflicted
+++ resolved
@@ -5,70 +5,12 @@
 from torch import Tensor
 from ultralytics.engine.results import Boxes, Results
 
-<<<<<<< HEAD
-from OTVision.detect.yolo import Yolov8
-from OTVision.track.model.detection import Detection
-
-
-@pytest.fixture
-def video_path() -> str:
-    return str(
-        Path(__file__).parents[1]
-        / "data"
-        / "Testvideo_Cars-Cyclist_FR20_2020-01-01_00-00-00.mp4"
-    )
-
-
-@pytest.fixture
-def num_frames(video_path: str) -> int:
-    cap = VideoCapture(video_path)
-
-    len_frames = 0
-
-    while True:
-        gotframe, _ = cap.read()
-        if not gotframe:
-            break
-        len_frames += 1
-    cap.release()
-
-    return len_frames
-
-
-class TestConvertDetections:
-    def test_convert_x_y_coordinates(self) -> None:
-        classification: int = 1
-        name: str = "name"
-        names = {classification: name}
-        x_input = 20
-        x_output = 15
-        y_input = 20
-        y_output = 15
-        width = 10
-        height = 10
-        confidence = 0.5
-
-        mock_yolo = Mock().return_value
-        mock_yolo.names = names
-
-        model = Yolov8(
-            weights=Mock(),
-            model=mock_yolo,
-            confidence=0.25,
-            iou=0.25,
-            img_size=640,
-            half_precision=False,
-            normalized=False,
-            frame_rotator=Mock(),
-        )
-=======
 from OTVision.config import Config, DetectConfig
 from OTVision.detect.yolo import YoloDetectionConverter, YoloDetector
 from OTVision.domain.detection import DetectedFrame, Detection
 from OTVision.domain.frame import Frame, FrameKeys
 from tests.utils.generator import make_generator
 from tests.utils.mocking import create_mocks
->>>>>>> 8fac235c
 
 FPS = 20
 SOURCE = "path/to/video.mp4"
