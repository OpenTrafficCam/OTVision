# OTVision
OTVision/user.conf
yolov5*.pt
obj_train_data/*
*ffmpeg.exe
*ffmpeg.zip
tests/resources/
<<<<<<< HEAD
data
models
config
=======
*.log
!test.log
>>>>>>> 5b95c336

# Byte-compiled / optimized / DLL files
__pycache__/
*.py[cod]
*$py.class

# C extensions
*.so

# Distribution / packaging
.Python
build/
develop-eggs/
dist/
downloads/
eggs/
.eggs/
lib/
lib64/
parts/
sdist/
var/
wheels/
share/python-wheels/
*.egg-info/
.installed.cfg
*.egg
MANIFEST

# PyInstaller
#  Usually these files are written by a python script from a template
#  before PyInstaller builds the exe, so as to inject date/other infos into it.
*.manifest
*.spec

# Installer logs
pip-log.txt
pip-delete-this-directory.txt

# Unit test / coverage reports
htmlcov/
.tox/
.nox/
.coverage
.coverage.*
.cache
nosetests.xml
coverage.xml
*.cover
*.py,cover
.hypothesis/
.pytest_cache/
cover/

# Translations
*.mo
*.pot

# Django stuff:
local_settings.py
db.sqlite3
db.sqlite3-journal

# Flask stuff:
instance/
.webassets-cache

# Scrapy stuff:
.scrapy

# Sphinx documentation
docs/_build/

# PyBuilder
.pybuilder/
target/

# Jupyter Notebook
.ipynb_checkpoints

# IPython
profile_default/
ipython_config.py

# pyenv
#   For a library or package, you might want to ignore these files since the code is
#   intended to run in multiple environments; otherwise, check them in:
# .python-version

# pipenv
#   According to pypa/pipenv#598, it is recommended to include Pipfile.lock in version control.
#   However, in case of collaboration, if having platform-specific dependencies or dependencies
#   having no cross-platform support, pipenv may install dependencies that don't work, or not
#   install all needed dependencies.
#Pipfile.lock

# PEP 582; used by e.g. github.com/David-OConnor/pyflow
__pypackages__/

# Celery stuff
celerybeat-schedule
celerybeat.pid

# SageMath parsed files
*.sage.py

# Environments
.env
.venv
env/
venv/
ENV/
env.bak/
venv.bak/

# Spyder project settings
.spyderproject
.spyproject

# Rope project settings
.ropeproject

# mkdocs documentation
/site

# mypy
.mypy_cache/
.dmypy.json
dmypy.json

# Pyre type checker
.pyre/

# pytype static type analyzer
.pytype/

# Cython debug symbols
cython_debug/

# IDEA Ignores #
*.iml
*.ipr
*.iws
.idea/
out/
local.properties

# OS generated files #
.DS_Store
.DS_Store?
ehthumbs.db
Icon?
Thumbs.db

# Visual Studio Code
.vscode/*
!.vscode/settings.json
!.vscode/tasks.json
!.vscode/launch.json
!.vscode/extensions.json
!.vscode/scripts
*.code-workspace

# Local History for Visual Studio Code
.history/

# Vim
.vim<|MERGE_RESOLUTION|>--- conflicted
+++ resolved
@@ -5,14 +5,11 @@
 *ffmpeg.exe
 *ffmpeg.zip
 tests/resources/
-<<<<<<< HEAD
 data
 models
 config
-=======
 *.log
 !test.log
->>>>>>> 5b95c336
 
 # Byte-compiled / optimized / DLL files
 __pycache__/
