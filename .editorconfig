# EditorConfig is awesome: http://EditorConfig.org
# top-most EditorConfig file
root = true

# Unix-style newlines at the bottom of every file
[*]
charset = utf-8

# Tab indentation
indent_style = space
indent_size = 4

<<<<<<< HEAD
#yalm indentation
[*.yml]
indent_style = space
=======
[*.{yaml,yml,sh}]
>>>>>>> 8fac235c
indent_size = 2<|MERGE_RESOLUTION|>--- conflicted
+++ resolved
@@ -10,11 +10,5 @@
 indent_style = space
 indent_size = 4
 
-<<<<<<< HEAD
-#yalm indentation
-[*.yml]
-indent_style = space
-=======
 [*.{yaml,yml,sh}]
->>>>>>> 8fac235c
 indent_size = 2