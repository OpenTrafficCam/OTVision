---
# This workflow will install Python dependencies, run tests

name: Run tests

on: pull_request

jobs:
  test:
    runs-on: ${{ matrix.os }}
    strategy:
      fail-fast: false
      matrix:
        os: [ubuntu-latest, windows-latest]
        python-version: ["3.9"]

    steps:
      - uses: actions/checkout@v2
      - name: Set up Python ${{ matrix.python-version }}
        uses: actions/setup-python@v2
        with:
          python-version: ${{ matrix.python-version }}
      - name: Install dependencies
        run: |
          python -m pip install --upgrade pip
<<<<<<< HEAD
          pip install -r requirements_linux.txt
      - name: Install Windows dependencies for python 3.9
        if: matrix.os == 'windows-latest' && matrix.python-version == '3.9'
        run: |
          python -m pip install --upgrade pip
          pip install -r requirements_win-py39.txt
=======
          pip install -r requirements.txt
>>>>>>> 0b35a411
      - name: Install test dependencies
        run: |
          pip install pytest-cov
          pip install pytest
          python -c 'from OTVision.helpers.machine \
          import print_has_cuda; print_has_cuda()'
      - name: Test with pytest
        run: pytest --cov=OTVision tests/<|MERGE_RESOLUTION|>--- conflicted
+++ resolved
@@ -23,16 +23,7 @@
       - name: Install dependencies
         run: |
           python -m pip install --upgrade pip
-<<<<<<< HEAD
-          pip install -r requirements_linux.txt
-      - name: Install Windows dependencies for python 3.9
-        if: matrix.os == 'windows-latest' && matrix.python-version == '3.9'
-        run: |
-          python -m pip install --upgrade pip
-          pip install -r requirements_win-py39.txt
-=======
           pip install -r requirements.txt
->>>>>>> 0b35a411
       - name: Install test dependencies
         run: |
           pip install pytest-cov
