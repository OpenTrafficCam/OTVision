---
# This workflow will install Python dependencies, run tests

name: Run CI/CD

<<<<<<< HEAD
on: pull_request

env:
  REGISTRY: ghcr.io
  IMAGE_NAME: ${{ github.repository }}
  OTVISION_VERSION: 0.1.3

=======
on:
  pull_request:
  push:
    branches:
      - main
>>>>>>> 4b114455
jobs:
  test:
    runs-on: ${{ matrix.os }}
    strategy:
      fail-fast: True
      matrix:
        os: [ubuntu-latest, windows-latest]
        python-version: ["3.10"]

    steps:
      - uses: actions/checkout@v3
      - uses: FedericoCarboni/setup-ffmpeg@v2
        id: setup-ffmpeg
      - name: Set up Python ${{ matrix.python-version }}
        uses: actions/setup-python@v4
        with:
          python-version: ${{ matrix.python-version }}
      - name: Install dependencies
        run: |
          python -m pip install --upgrade pip
          pip install -r requirements.txt
      - name: Install test dependencies
        run: |
          pip install pytest
          pip install pytest-cov
          pip install flake8
          pip install mypy
          pip install jsonschema
          python -c 'from OTVision.helpers.machine \
          import print_has_cuda; print_has_cuda()'
      - name: Lint codebase
        run: |
          flake8 .
      - name: Execute static type checking
        run: |
          mypy .
      - name: Test with pytest
        run: pytest --cov=OTVision tests/
  deploy:
    runs-on: ubuntu-latest
    needs: test
    strategy:
      matrix:
        package: ["detect", "track"]
    steps:
      - uses: actions/checkout@v3
      - name: Log in to the Container registry
        uses: docker/login-action@v2
        with:
          registry: ${{ env.REGISTRY }}
          username: ${{ github.actor }}
          password: ${{ secrets.GITHUB_TOKEN }}
      - name: Build and push Docker image
        uses: docker/build-push-action@v4
        with:
          context: .
          file: Dockerfile.${{ matrix.package }}
          push: true
          tags: "${{ env.REGISTRY }}/opentrafficcam/otvision:\
            ${{ env.OTVISION_VERSION }}-${{ matrix.package }}"<|MERGE_RESOLUTION|>--- conflicted
+++ resolved
@@ -3,21 +3,17 @@
 
 name: Run CI/CD
 
-<<<<<<< HEAD
-on: pull_request
+on:
+  pull_request:
+  push:
+    branches:
+      - main
 
 env:
   REGISTRY: ghcr.io
   IMAGE_NAME: ${{ github.repository }}
   OTVISION_VERSION: 0.1.3
 
-=======
-on:
-  pull_request:
-  push:
-    branches:
-      - main
->>>>>>> 4b114455
 jobs:
   test:
     runs-on: ${{ matrix.os }}
