"""
OTVision script to call the detect main with arguments parsed from command line
"""
# Copyright (C) 2022 OpenTrafficCam Contributors
# <https://github.com/OpenTrafficCam
# <team@opentrafficcam.org>
#
# This program is free software: you can redistribute it and/or modify
# it under the terms of the GNU General Public License as published by
# the Free Software Foundation, either version 3 of the License, or
# (at your option) any later version.
#
# This program is distributed in the hope that it will be useful,
# but WITHOUT ANY WARRANTY; without even the implied warranty of
# MERCHANTABILITY or FITNESS FOR A PARTICULAR PURPOSE.  See the
# GNU General Public License for more details.
#
# You should have received a copy of the GNU General Public License
# along with this program.  If not, see <https://www.gnu.org/licenses/>.


import argparse
import logging
from pathlib import Path

import OTVision.config as config
<<<<<<< HEAD
from OTVision.detect.detect import main as detect
from OTVision.helpers.log import log
=======
from OTVision.helpers.log import LOGGER_NAME, VALID_LOG_LEVELS, log
>>>>>>> 5b95c336


def parse() -> argparse.Namespace:
    parser = argparse.ArgumentParser(description="Detect objects in videos or images")
    parser.add_argument(
        "-p",
        "--paths",
        nargs="+",
        type=str,
        help="Path/list of paths to image or video or folder containing videos/images",
        required=False,
    )
    parser.add_argument(
        "-c",
        "--config",
        type=str,
        help="Path to custom user configuration yaml file.",
        required=False,
    )
    parser.add_argument(
        "-w",
        "--weights",
        type=str,
        help="Name of weights from PyTorch hub or Path to weights file",
        required=False,
    )
    parser.add_argument(
        "--conf",
        type=float,
        help="The YOLOv5 models confidence threshold.",
        required=False,
    )
    parser.add_argument(
        "--iou",
        type=float,
        help="The YOLOv5 models IOU threshold.",
        required=False,
    )
    parser.add_argument(
        "--chunksize",
        type=int,
        help="The number of frames of a video to be inferred in one iteration.",
        required=False,
    )
    parser.add_argument(
        "--imagesize",
        type=int,
        help="YOLOv5 image size.",
        required=False,
    )
    parser.add_argument(
        "--half",
        action=argparse.BooleanOptionalAction,
        help="Use half precision for detection.",
    )
    parser.add_argument(
        "-f",
        "--force",
        help="Force reload model in torch hub instead of using cache.",
        action=argparse.BooleanOptionalAction,
    )
    parser.add_argument(
        "-o",
        "--overwrite",
        action=argparse.BooleanOptionalAction,
        help="Overwrite existing output files",
    )
    parser.add_argument(
        "--log_level_console",
        type=str,
        choices=VALID_LOG_LEVELS,
        help="Log level for logging to the console",
        required=False,
    )
    parser.add_argument(
        "--log_level_file",
        type=str,
        choices=VALID_LOG_LEVELS,
        help="Log level for logging to a log file",
        required=False,
    )
    parser.add_argument(
        "--log_dir",
        type=str,
        help="Path to directory to write the log files",
        required=False,
    )
    return parser.parse_args()


def _process_config(args: argparse.Namespace) -> None:
    if args.config:
        config.parse_user_config(args.config)
    else:
        user_config_cwd = Path(__file__).parent / "user_config.otvision.yaml"

        if user_config_cwd.exists():
            config.parse_user_config(str(user_config_cwd))


def _process_parameters(
    args: argparse.Namespace, log: logging.Logger
) -> tuple[list[Path], str, float, float, int, int, bool, bool, bool]:
    try:
        str_paths = _extract_paths(args)
    except IOError:
        log.exception(
            f"Unable to extract pathlib.Path from the paths you specified: {str_paths}"
        )
        raise
    except Exception:
        log.exception("")
        raise

    paths = [Path(str_path) for str_path in str_paths]

    if args.weights is None:
        weights = config.CONFIG[config.DETECT][config.YOLO][config.WEIGHTS]
    else:
        weights = args.weights

    if args.conf is None:
        conf = config.CONFIG[config.DETECT][config.YOLO][config.CONF]
    else:
        conf = args.conf

    if args.iou is None:
        iou = config.CONFIG[config.DETECT][config.YOLO][config.IOU]
    else:
        iou = args.iou

    if args.imagesize is None:
        imagesize = config.CONFIG[config.DETECT][config.YOLO][config.IMG_SIZE]
    else:
        imagesize = args.imagesize

    if args.chunksize is None:
        chunksize = config.CONFIG[config.DETECT][config.YOLO][config.CHUNK_SIZE]
    else:
        chunksize = args.chunksize

    if args.half is None:
        half = config.CONFIG[config.DETECT][config.HALF_PRECISION]
    else:
        half = args.half

    if args.force is None:
        force_reload = config.CONFIG[config.DETECT][config.FORCE_RELOAD_TORCH_HUB_CACHE]
    else:
        force_reload = args.force

    if args.overwrite is None:
        overwrite = config.CONFIG[config.DETECT][config.OVERWRITE]
    else:
        overwrite = args.overwrite
    return (
        paths,
        weights,
        conf,
        iou,
        imagesize,
        chunksize,
        half,
        force_reload,
        overwrite,
    )


def _extract_paths(args: argparse.Namespace) -> list[str]:
    if args.paths:
        return args.paths
    if len(config.CONFIG[config.DETECT][config.PATHS]) == 0:
        raise IOError(
            "No paths have been passed as command line args."
            "No paths have been defined in the user config."
        )

    return config.CONFIG[config.DETECT][config.PATHS]


def _configure_logger(args: argparse.Namespace) -> logging.Logger:
    if args.log_level_console is None:
        log_level_console = config.CONFIG[config.LOG][config.LOG_LEVEL_CONSOLE]
    else:
        log_level_console = args.log_level_console

    if args.log_level_file is None:
        log_level_file = config.CONFIG[config.LOG][config.LOG_LEVEL_FILE]
    else:
        log_level_file = args.log_level_file

    if args.log_dir is None:
        try:
            log_dir = Path(config.CONFIG[config.LOG][config.LOG_DIR])
        except TypeError:
            print("No valid LOG_DIR specified in config, check your config file")
            raise
    else:
        log_dir = Path(args.log_dir)

    log.add_console_handler(level=log_level_console)

    log.add_file_handler(log_dir=log_dir, level=log_level_file)

    return logging.getLogger(LOGGER_NAME)


def main() -> None:  # sourcery skip: assign-if-exp
    args = parse()

    _process_config(args)

    log = _configure_logger(args)

    (
        paths,
        weights,
        conf,
        iou,
        imagesize,
        chunksize,
        half,
        force_reload,
        overwrite,
    ) = _process_parameters(args, log)

    log.info("Call detect from command line")
    log.info(f"Arguments: {vars(args)}")

    try:
        detect(
            paths=paths,
            weights=weights,
            conf=conf,
            iou=iou,
            size=imagesize,
            chunksize=chunksize,
            half_precision=half,
            force_reload_torch_hub_cache=force_reload,
            overwrite=overwrite,
        )
    except FileNotFoundError:
        log.exception(f"One of the following files cannot be found: {paths}")
        raise
    except Exception:
        log.exception("")
        raise


if __name__ == "__main__":
    main()<|MERGE_RESOLUTION|>--- conflicted
+++ resolved
@@ -24,12 +24,9 @@
 from pathlib import Path
 
 import OTVision.config as config
-<<<<<<< HEAD
 from OTVision.detect.detect import main as detect
 from OTVision.helpers.log import log
-=======
 from OTVision.helpers.log import LOGGER_NAME, VALID_LOG_LEVELS, log
->>>>>>> 5b95c336
 
 
 def parse() -> argparse.Namespace:
